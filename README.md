<<<<<<< HEAD
<div align="center">
  <a href="https://www.camel-ai.org/">
    <img src="assets/banner.png" alt=banner>
  </a>
</div>
=======
______________________________________________________________________

# OASIS: Open Agent Social Interaction Simulations with One Million Agents

<p align="center">
  <img src='assets/logo.jpg' width=400>
</p>

## 📝 Overview

<p align="center">
  <img src='assets/intro-new-logo.png' width=900>
</p>
🏝️ OASIS is a scalable, open-source social media simulator that integrates large language models with rule-based agents to realistically mimic the behavior of up to one million users on platforms like Twitter and Reddit. It's designed to facilitate the study of complex social phenomena such as information spread, group polarization, and herd behavior, offering a versatile tool for exploring diverse social dynamics and user interactions in digital environments.
>>>>>>> 6e40c779

</br>

<div align="center">

<h1> OASIS: Open Agent Social Interaction Simulations with One Million Agents
</h1>

[![Documentation][docs-image]][docs-url]
[![Discord][discord-image]][discord-url]
[![X][x-image]][x-url]
[![Reddit][reddit-image]][reddit-url]
[![Wechat][wechat-image]][wechat-url]
[![Wechat][oasis-image]][oasis-url]
[![Hugging Face][huggingface-image]][huggingface-url]
[![Star][star-image]][star-url]
[![Package License][package-license-image]][package-license-url]

<h4 align="center">

[Community](https://github.com/camel-ai/camel#community) |
[Paper](https://arxiv.org/abs/2411.11581) |
[Examples](https://github.com/camel-ai/oasis/tree/main/scripts) |
[Dataset](https://huggingface.co/datasets/oasis-agent/oasis-dataset) |
[Citation](https://github.com/camel-ai/oasis#-citation) |
[Contributing](https://github.com/camel-ai/oasis#-contributing-to-oasis) |
[CAMEL-AI](https://www.camel-ai.org/)

</h4>

<<<<<<< HEAD
</div>

<br>

<p align="left">
  <img src='assets/intro.png'>

🏝️ OASIS is a scalable, open-source social media simulator that incorporates large language model agents to realistically mimic the behavior of up to one million users on platforms like Twitter and Reddit. It's designed to facilitate the study of complex social phenomena such as information spread, group polarization, and herd behavior, offering a versatile tool for exploring diverse social dynamics and user interactions in digital environments.
=======
### Can 1,000,000 AI agents simulate social media?

## 🔧 Installation
>>>>>>> 6e40c779

</p>

<br>

<div align="center">
🌟 Star OASIS on GitHub and be instantly notified of new releases.
</div>

<br>

<div align="center">
    <img src="assets/star.gif" alt="Star" width="196" height="52">
  </a>
</div>

<br>

## ✨ Key Features

### 📈 Scalability

OASIS supports simulations of up to ***one million agents***, enabling studies of social media dynamics at a scale comparable to real-world platforms.

### 📲 Dynamic Environments

Adapts to real-time changes in social networks and content, mirroring the fluid dynamics of platforms like **Twitter** and **Reddit** for authentic simulation experiences.

### 👍🏼 Diverse Action Spaces

Agents can perform **23 actions**, such as following, commenting, and reposting, allowing for rich, multi-faceted interactions.

### 🔥 Integrated Recommendation Systems

Features **interest-based** and **hot-score-based recommendation algorithms**, simulating how users discover content and interact within social media platforms.

<br>

## 📺 Demo Video

### Introducing OASIS: Open Agent Social Interaction Simulations with One Million Agents

https://github.com/user-attachments/assets/3bd2553c-d25d-4d8c-a739-1af51354b15a

<br>

For more showcaes:

- Can 1,000,000 AI agents simulate social media?
  [→Watch demo](https://www.youtube.com/watch?v=lprGHqkApus&t=2s)

<br>

## 🎯 Usecase

<div align="left">
    <img src="assets/research_simulation.png" alt=usecase1>
    <img src="assets/interaction.png" alt=usecase2>
   <a href="http://www.matrix.eigent.ai">
    <img src="assets/content_creation.png" alt=usecase3>
   </a>
    <img src="assets/prediction.png" alt=usecase4>
</div>

## ⚙️ Quick Start

1. **Install the OASIS package:**

Installing OASIS is a breeze thanks to its availability on PyPI. Simply open your terminal and run:

```bash
pip install camel-oasis
```

2. **Set up your OpenAI API key:**

```bash
# For Bash shell (Linux, macOS, Git Bash on Windows):
export OPENAI_API_KEY=<insert your OpenAI API key>

# For Windows Command Prompt:
set OPENAI_API_KEY=<insert your OpenAI API key>
```

3. **Prepare the agent profile file:**

Create the profile you want to assign to the agent. As an example, you can download [user_data_36.json](https://github.com/camel-ai/oasis/blob/main/data/reddit/user_data_36.json) and place it in your local `./data/reddit` folder.

4. **Run the following Python code:**

```python
import asyncio
import os

from camel.models import ModelFactory
from camel.types import ModelPlatformType, ModelType

import oasis
from oasis import (ActionType, LLMAction, ManualAction,
                   generate_reddit_agent_graph)


async def main():
    # Define the model for the agents
    openai_model = ModelFactory.create(
        model_platform=ModelPlatformType.OPENAI,
        model_type=ModelType.GPT_4O_MINI,
    )

    # Define the available actions for the agents
    available_actions = [
        ActionType.LIKE_POST,
        ActionType.DISLIKE_POST,
        ActionType.CREATE_POST,
        ActionType.CREATE_COMMENT,
        ActionType.LIKE_COMMENT,
        ActionType.DISLIKE_COMMENT,
        ActionType.SEARCH_POSTS,
        ActionType.SEARCH_USER,
        ActionType.TREND,
        ActionType.REFRESH,
        ActionType.DO_NOTHING,
        ActionType.FOLLOW,
        ActionType.MUTE,
    ]

    agent_graph = await generate_reddit_agent_graph(
        profile_path="./data/reddit/user_data_36.json",
        model=openai_model,
        available_actions=available_actions,
    )

    # Define the path to the database
    db_path = "./data/reddit_simulation.db"

    # Delete the old database
    if os.path.exists(db_path):
        os.remove(db_path)

    # Make the environment
    env = oasis.make(
        agent_graph=agent_graph,
        platform=oasis.DefaultPlatformType.REDDIT,
        database_path=db_path,
    )

    # Run the environment
    await env.reset()

    actions_1 = {}
    actions_1[env.agent_graph.get_agent(0)] = [
        ManualAction(action_type=ActionType.CREATE_POST,
                     action_args={"content": "Hello, world!"}),
        ManualAction(action_type=ActionType.CREATE_COMMENT,
                     action_args={
                         "post_id": "1",
                         "content": "Welcome to the OASIS World!"
                     })
    ]
    actions_1[env.agent_graph.get_agent(1)] = ManualAction(
        action_type=ActionType.CREATE_COMMENT,
        action_args={
            "post_id": "1",
            "content": "I like the OASIS world."
        })
    await env.step(actions_1)

    actions_2 = {
        agent: LLMAction()
        for _, agent in env.agent_graph.get_agents()
    }

    # Perform the actions
    await env.step(actions_2)

    # Close the environment
    await env.close()


if __name__ == "__main__":
    asyncio.run(main())
```

<br>

> \[!TIP\]
> For more detailed instructions and additional configuration options, check out the [documentation](https://docs.oasis.camel-ai.org/).

### More Tutorials

To discover how to create profiles for large-scale users, as well as how to visualize and analyze social simulation data once your experiment concludes, please refer to [More Tutorials](examples/experiment/user_generation_visualization.md) for detailed guidance.

<div align="center">
  <img src="assets/tutorial.png" alt="Tutorial Overview">
</div>

## 📢 News

### Upcoming Features & Contributions

> We welcome community contributions! Join us in building these exciting features.

- [Support Multi Modal Platform](https://github.com/camel-ai/oasis/issues/47)

<!-- - Public release of our dataset on Hugging Face (November 05, 2024) -->

### Latest Updates

📢 Add the report post action to mark inappropriate content. - 📆 June 8, 2025

- Add features for creating group chats, sending messages in group chats, and leaving group chats. - 📆 June 6, 2025
- Support Interview Action for asking agents specific questions and getting answers. - 📆 June 2, 2025
- Support customization of each agent's models, tools, and prompts; refactor the interface to follow the PettingZoo style. - 📆 May 22, 2025
- Refactor into the OASIS environment, publish camel-oasis on PyPI, and release the documentation. - 📆 April 24, 2025
- Support OPENAI Embedding model for Twhin-Bert Recommendation System. - 📆 March 25, 2025
  ...
- Slightly refactoring the database to add Quote Action and modify Repost Action - 📆 January 13, 2025
- Added the demo video and oasis's star history in the README - 📆 January 5, 2025
- Introduced an Electronic Mall on the Reddit platform - 📆 December 5, 2024
- OASIS initially released on arXiv - 📆 November 19, 2024
- OASIS GitHub repository initially launched - 📆 November 19, 2024

## 🔎 Follow-up Research

- [MultiAgent4Collusion](https://github.com/renqibing/MultiAgent4Collusion): multi-agent collusion simulation framework in social systems
- More to come...

If your research is based on OASIS, we'd be happy to feature your work here—feel free to reach out or submit a pull request to add it to the [README](https://github.com/camel-ai/oasis/blob/main/README.md)!

## 🥂 Contributing to OASIS🏝️

> We greatly appreciate your interest in contributing to our open-source initiative. To ensure a smooth collaboration and the success of contributions, we adhere to a set of contributing guidelines similar to those established by CAMEL. For a comprehensive understanding of the steps involved in contributing to our project, please refer to the OASIS [contributing guidelines](https://github.com/camel-ai/oasis/blob/master/CONTRIBUTING.md). 🤝🚀
>
> An essential part of contributing involves not only submitting new features with accompanying tests (and, ideally, examples) but also ensuring that these contributions pass our automated pytest suite. This approach helps us maintain the project's quality and reliability by verifying compatibility and functionality.

## 📬 Community & Contact

If you're keen on exploring new research opportunities or discoveries with our platform and wish to dive deeper or suggest new features, we're here to talk. Feel free to get in touch for more details at camel.ai.team@gmail.com.

<br>

- Join us ([*Discord*](https://discord.camel-ai.org/) or [*WeChat*](https://ghli.org/camel/wechat.png)) in pushing the boundaries of finding the scaling laws of agents.

<<<<<<< HEAD
- Join WechatGroup for further discussions!

<div align="">
  <img src="assets/wechatgroup.png" alt="WeChat Group QR Code" width="600">
</div>

## 🌟 Star History

[![Star History Chart](https://api.star-history.com/svg?repos=camel-ai/oasis&type=Date)](https://star-history.com/#camel-ai/oasis&Date)

## 🔗 Citation

```
@misc{yang2024oasisopenagentsocial,
      title={OASIS: Open Agent Social Interaction Simulations with One Million Agents},
      author={Ziyi Yang and Zaibin Zhang and Zirui Zheng and Yuxian Jiang and Ziyue Gan and Zhiyu Wang and Zijian Ling and Jinsong Chen and Martz Ma and Bowen Dong and Prateek Gupta and Shuyue Hu and Zhenfei Yin and Guohao Li and Xu Jia and Lijun Wang and Bernard Ghanem and Huchuan Lu and Chaochao Lu and Wanli Ouyang and Yu Qiao and Philip Torr and Jing Shao},
      year={2024},
      eprint={2411.11581},
      archivePrefix={arXiv},
      primaryClass={cs.CL},
      url={https://arxiv.org/abs/2411.11581},
}
```

## 🙌 Acknowledgment

We would like to thank Douglas for designing the logo of our project.

## 🖺 License

The source code is licensed under Apache 2.0.

[discord-image]: https://img.shields.io/discord/1082486657678311454?logo=discord&labelColor=%20%235462eb&logoColor=%20%23f5f5f5&color=%20%235462eb
[discord-url]: https://discord.camel-ai.org/
[docs-image]: https://img.shields.io/badge/Documentation-EB3ECC
[docs-url]: https://docs.oasis.camel-ai.org/
[huggingface-image]: https://img.shields.io/badge/%F0%9F%A4%97%20Hugging%20Face-CAMEL--AI-ffc107?color=ffc107&logoColor=white
[huggingface-url]: https://huggingface.co/camel-ai
[oasis-image]: https://img.shields.io/badge/WeChat-OASISProject-brightgreen?logo=wechat&logoColor=white
[oasis-url]: ./assets/wechatgroup.png
[package-license-image]: https://img.shields.io/badge/License-Apache_2.0-blue.svg
[package-license-url]: https://github.com/camel-ai/oasis/blob/main/licenses/LICENSE
[reddit-image]: https://img.shields.io/reddit/subreddit-subscribers/CamelAI?style=plastic&logo=reddit&label=r%2FCAMEL&labelColor=white
[reddit-url]: https://www.reddit.com/r/CamelAI/
[star-image]: https://img.shields.io/github/stars/camel-ai/oasis?label=stars&logo=github&color=brightgreen
[star-url]: https://github.com/camel-ai/oasis/stargazers
[wechat-image]: https://img.shields.io/badge/WeChat-CamelAIOrg-brightgreen?logo=wechat&logoColor=white
[wechat-url]: ./assets/wechat.JPGwechat.jpg
[x-image]: https://img.shields.io/twitter/follow/CamelAIOrg?style=social
[x-url]: https://x.com/CamelAIOrg
=======
## 🖺 License

The source code is licensed under Apache 2.0.
>>>>>>> 6e40c779
<|MERGE_RESOLUTION|>--- conflicted
+++ resolved
@@ -1,10 +1,3 @@
-<<<<<<< HEAD
-<div align="center">
-  <a href="https://www.camel-ai.org/">
-    <img src="assets/banner.png" alt=banner>
-  </a>
-</div>
-=======
 ______________________________________________________________________
 
 # OASIS: Open Agent Social Interaction Simulations with One Million Agents
@@ -19,51 +12,6 @@
   <img src='assets/intro-new-logo.png' width=900>
 </p>
 🏝️ OASIS is a scalable, open-source social media simulator that integrates large language models with rule-based agents to realistically mimic the behavior of up to one million users on platforms like Twitter and Reddit. It's designed to facilitate the study of complex social phenomena such as information spread, group polarization, and herd behavior, offering a versatile tool for exploring diverse social dynamics and user interactions in digital environments.
->>>>>>> 6e40c779
-
-</br>
-
-<div align="center">
-
-<h1> OASIS: Open Agent Social Interaction Simulations with One Million Agents
-</h1>
-
-[![Documentation][docs-image]][docs-url]
-[![Discord][discord-image]][discord-url]
-[![X][x-image]][x-url]
-[![Reddit][reddit-image]][reddit-url]
-[![Wechat][wechat-image]][wechat-url]
-[![Wechat][oasis-image]][oasis-url]
-[![Hugging Face][huggingface-image]][huggingface-url]
-[![Star][star-image]][star-url]
-[![Package License][package-license-image]][package-license-url]
-
-<h4 align="center">
-
-[Community](https://github.com/camel-ai/camel#community) |
-[Paper](https://arxiv.org/abs/2411.11581) |
-[Examples](https://github.com/camel-ai/oasis/tree/main/scripts) |
-[Dataset](https://huggingface.co/datasets/oasis-agent/oasis-dataset) |
-[Citation](https://github.com/camel-ai/oasis#-citation) |
-[Contributing](https://github.com/camel-ai/oasis#-contributing-to-oasis) |
-[CAMEL-AI](https://www.camel-ai.org/)
-
-</h4>
-
-<<<<<<< HEAD
-</div>
-
-<br>
-
-<p align="left">
-  <img src='assets/intro.png'>
-
-🏝️ OASIS is a scalable, open-source social media simulator that incorporates large language model agents to realistically mimic the behavior of up to one million users on platforms like Twitter and Reddit. It's designed to facilitate the study of complex social phenomena such as information spread, group polarization, and herd behavior, offering a versatile tool for exploring diverse social dynamics and user interactions in digital environments.
-=======
-### Can 1,000,000 AI agents simulate social media?
-
-## 🔧 Installation
->>>>>>> 6e40c779
 
 </p>
 
@@ -106,14 +54,7 @@
 
 ### Introducing OASIS: Open Agent Social Interaction Simulations with One Million Agents
 
-https://github.com/user-attachments/assets/3bd2553c-d25d-4d8c-a739-1af51354b15a
-
-<br>
-
-For more showcaes:
-
-- Can 1,000,000 AI agents simulate social media?
-  [→Watch demo](https://www.youtube.com/watch?v=lprGHqkApus&t=2s)
+### Can 1,000,000 AI agents simulate social media?
 
 <br>
 
@@ -250,7 +191,7 @@
 <br>
 
 > \[!TIP\]
-> For more detailed instructions and additional configuration options, check out the [documentation](https://docs.oasis.camel-ai.org/).
+> For more detailed instructions and additional configuration options, check out the documentation.
 
 ### More Tutorials
 
@@ -258,108 +199,4 @@
 
 <div align="center">
   <img src="assets/tutorial.png" alt="Tutorial Overview">
-</div>
-
-## 📢 News
-
-### Upcoming Features & Contributions
-
-> We welcome community contributions! Join us in building these exciting features.
-
-- [Support Multi Modal Platform](https://github.com/camel-ai/oasis/issues/47)
-
-<!-- - Public release of our dataset on Hugging Face (November 05, 2024) -->
-
-### Latest Updates
-
-📢 Add the report post action to mark inappropriate content. - 📆 June 8, 2025
-
-- Add features for creating group chats, sending messages in group chats, and leaving group chats. - 📆 June 6, 2025
-- Support Interview Action for asking agents specific questions and getting answers. - 📆 June 2, 2025
-- Support customization of each agent's models, tools, and prompts; refactor the interface to follow the PettingZoo style. - 📆 May 22, 2025
-- Refactor into the OASIS environment, publish camel-oasis on PyPI, and release the documentation. - 📆 April 24, 2025
-- Support OPENAI Embedding model for Twhin-Bert Recommendation System. - 📆 March 25, 2025
-  ...
-- Slightly refactoring the database to add Quote Action and modify Repost Action - 📆 January 13, 2025
-- Added the demo video and oasis's star history in the README - 📆 January 5, 2025
-- Introduced an Electronic Mall on the Reddit platform - 📆 December 5, 2024
-- OASIS initially released on arXiv - 📆 November 19, 2024
-- OASIS GitHub repository initially launched - 📆 November 19, 2024
-
-## 🔎 Follow-up Research
-
-- [MultiAgent4Collusion](https://github.com/renqibing/MultiAgent4Collusion): multi-agent collusion simulation framework in social systems
-- More to come...
-
-If your research is based on OASIS, we'd be happy to feature your work here—feel free to reach out or submit a pull request to add it to the [README](https://github.com/camel-ai/oasis/blob/main/README.md)!
-
-## 🥂 Contributing to OASIS🏝️
-
-> We greatly appreciate your interest in contributing to our open-source initiative. To ensure a smooth collaboration and the success of contributions, we adhere to a set of contributing guidelines similar to those established by CAMEL. For a comprehensive understanding of the steps involved in contributing to our project, please refer to the OASIS [contributing guidelines](https://github.com/camel-ai/oasis/blob/master/CONTRIBUTING.md). 🤝🚀
->
-> An essential part of contributing involves not only submitting new features with accompanying tests (and, ideally, examples) but also ensuring that these contributions pass our automated pytest suite. This approach helps us maintain the project's quality and reliability by verifying compatibility and functionality.
-
-## 📬 Community & Contact
-
-If you're keen on exploring new research opportunities or discoveries with our platform and wish to dive deeper or suggest new features, we're here to talk. Feel free to get in touch for more details at camel.ai.team@gmail.com.
-
-<br>
-
-- Join us ([*Discord*](https://discord.camel-ai.org/) or [*WeChat*](https://ghli.org/camel/wechat.png)) in pushing the boundaries of finding the scaling laws of agents.
-
-<<<<<<< HEAD
-- Join WechatGroup for further discussions!
-
-<div align="">
-  <img src="assets/wechatgroup.png" alt="WeChat Group QR Code" width="600">
-</div>
-
-## 🌟 Star History
-
-[![Star History Chart](https://api.star-history.com/svg?repos=camel-ai/oasis&type=Date)](https://star-history.com/#camel-ai/oasis&Date)
-
-## 🔗 Citation
-
-```
-@misc{yang2024oasisopenagentsocial,
-      title={OASIS: Open Agent Social Interaction Simulations with One Million Agents},
-      author={Ziyi Yang and Zaibin Zhang and Zirui Zheng and Yuxian Jiang and Ziyue Gan and Zhiyu Wang and Zijian Ling and Jinsong Chen and Martz Ma and Bowen Dong and Prateek Gupta and Shuyue Hu and Zhenfei Yin and Guohao Li and Xu Jia and Lijun Wang and Bernard Ghanem and Huchuan Lu and Chaochao Lu and Wanli Ouyang and Yu Qiao and Philip Torr and Jing Shao},
-      year={2024},
-      eprint={2411.11581},
-      archivePrefix={arXiv},
-      primaryClass={cs.CL},
-      url={https://arxiv.org/abs/2411.11581},
-}
-```
-
-## 🙌 Acknowledgment
-
-We would like to thank Douglas for designing the logo of our project.
-
-## 🖺 License
-
-The source code is licensed under Apache 2.0.
-
-[discord-image]: https://img.shields.io/discord/1082486657678311454?logo=discord&labelColor=%20%235462eb&logoColor=%20%23f5f5f5&color=%20%235462eb
-[discord-url]: https://discord.camel-ai.org/
-[docs-image]: https://img.shields.io/badge/Documentation-EB3ECC
-[docs-url]: https://docs.oasis.camel-ai.org/
-[huggingface-image]: https://img.shields.io/badge/%F0%9F%A4%97%20Hugging%20Face-CAMEL--AI-ffc107?color=ffc107&logoColor=white
-[huggingface-url]: https://huggingface.co/camel-ai
-[oasis-image]: https://img.shields.io/badge/WeChat-OASISProject-brightgreen?logo=wechat&logoColor=white
-[oasis-url]: ./assets/wechatgroup.png
-[package-license-image]: https://img.shields.io/badge/License-Apache_2.0-blue.svg
-[package-license-url]: https://github.com/camel-ai/oasis/blob/main/licenses/LICENSE
-[reddit-image]: https://img.shields.io/reddit/subreddit-subscribers/CamelAI?style=plastic&logo=reddit&label=r%2FCAMEL&labelColor=white
-[reddit-url]: https://www.reddit.com/r/CamelAI/
-[star-image]: https://img.shields.io/github/stars/camel-ai/oasis?label=stars&logo=github&color=brightgreen
-[star-url]: https://github.com/camel-ai/oasis/stargazers
-[wechat-image]: https://img.shields.io/badge/WeChat-CamelAIOrg-brightgreen?logo=wechat&logoColor=white
-[wechat-url]: ./assets/wechat.JPGwechat.jpg
-[x-image]: https://img.shields.io/twitter/follow/CamelAIOrg?style=social
-[x-url]: https://x.com/CamelAIOrg
-=======
-## 🖺 License
-
-The source code is licensed under Apache 2.0.
->>>>>>> 6e40c779
+</div>