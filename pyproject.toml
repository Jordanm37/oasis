--- conflicted
+++ resolved
@@ -1,12 +1,6 @@
 [tool.poetry]
-<<<<<<< HEAD
-name = "oasis-ai"
-version = "0.1.0"
-
-=======
 name = "camel-oasis"
 version = "0.0.1"
->>>>>>> 62b86ecc
 description = "Open Agents Social Interaction Simulations on a Large Scale"
 authors = ["CAMEL-AI.org"]
 readme = "README.md"
