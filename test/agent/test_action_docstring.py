# =========== Copyright 2023 @ CAMEL-AI.org. All Rights Reserved. ===========
# Licensed under the Apache License, Version 2.0 (the “License”);
# you may not use this file except in compliance with the License.
# You may obtain a copy of the License at
#
#     http://www.apache.org/licenses/LICENSE-2.0
#
# Unless required by applicable law or agreed to in writing, software
# distributed under the License is distributed on an “AS IS” BASIS,
# WITHOUT WARRANTIES OR CONDITIONS OF ANY KIND, either express or implied.
# See the License for the specific language governing permissions and
# limitations under the License.
# =========== Copyright 2023 @ CAMEL-AI.org. All Rights Reserved. ===========
from typing import List

from camel.toolkits import FunctionTool

from oasis.social_agent.agent import SocialAction


def test_transfer_to_openai_function():
    action_funcs: List[FunctionTool] = [
        FunctionTool(func) for func in [
            SocialAction.sign_up,
            SocialAction.refresh,
            SocialAction.create_post,
            SocialAction.like_post,
            SocialAction.unlike_post,
            SocialAction.dislike_post,
            SocialAction.undo_dislike_post,
            SocialAction.search_posts,
            SocialAction.search_user,
            SocialAction.follow,
            SocialAction.unfollow,
            SocialAction.mute,
            SocialAction.unmute,
            SocialAction.trend,
            SocialAction.repost,
            SocialAction.create_comment,
            SocialAction.like_comment,
            SocialAction.unlike_comment,
            SocialAction.dislike_comment,
            SocialAction.undo_dislike_comment,
            SocialAction.do_nothing,
            SocialAction.purchase_product,
<<<<<<< HEAD
            SocialAction.report_post,
=======
            SocialAction.join_group,
            SocialAction.leave_group,
            SocialAction.listen_from_group,
            SocialAction.send_to_group,
            SocialAction.create_group,
>>>>>>> eee530a7
        ]
    ]
    assert action_funcs is not None<|MERGE_RESOLUTION|>--- conflicted
+++ resolved
@@ -43,15 +43,12 @@
             SocialAction.undo_dislike_comment,
             SocialAction.do_nothing,
             SocialAction.purchase_product,
-<<<<<<< HEAD
             SocialAction.report_post,
-=======
             SocialAction.join_group,
             SocialAction.leave_group,
             SocialAction.listen_from_group,
             SocialAction.send_to_group,
             SocialAction.create_group,
->>>>>>> eee530a7
         ]
     ]
     assert action_funcs is not None