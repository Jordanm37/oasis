--- conflicted
+++ resolved
@@ -19,20 +19,12 @@
 class SocialEnvironment(Environment):
     followers_env_template = Template("I have $num_followers followers.")
     follows_env_template = Template("I have $num_follows follows.")
-<<<<<<< HEAD
+
     tweets_env_template = Template(
         "After refreshing, you see some tweets $tweets")
     env_template = Template("$tweets_env\npick one you want to perform action that best "
                             "reflects your current inclination based on your profile and "
                             "tweets content. Do not limit your action in just `like` to like tweets")
-=======
-    posts_env_template = Template(
-        "Here are the posts available after refreshing:"
-        "\n$posts.")
-    env_template = Template("Followers: $followers_env\n"
-                            "Follows: $follows_env\n"
-                            "Posts: $posts_env")
->>>>>>> be9f979f
 
     def __init__(self, action: SocialAction):
         self.action = action
