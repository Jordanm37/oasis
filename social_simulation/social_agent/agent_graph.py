--- conflicted
+++ resolved
@@ -190,17 +190,10 @@
         self.agent_mappings[agent.agent_id] = agent
 
     def add_edge(self, agent_id_0: int, agent_id_1: int):
-<<<<<<< HEAD
         try:
             self.graph.add_edge(agent_id_0, agent_id_1)
         except:
             pass
-=======
-        if self.backend == "igraph":
-            self.graph.add_edge(agent_id_0, agent_id_1)
-        else:
-            self.graph.add_edge(agent_id_0, agent_id_1)
->>>>>>> fb1730a2
 
     def remove_agent(self, agent: SocialAgent):
         if self.backend == "igraph":
