--- conflicted
+++ resolved
@@ -15,20 +15,11 @@
     def get_openai_function_list(self) -> list[OpenAIFunction]:
         return [
             OpenAIFunction(func) for func in [
-<<<<<<< HEAD
                 self.create_tweet, self.follow,
                 self.unfollow, self.like, self.unlike,
                 self.search_tweets, self.search_user,
                 self.trend, self.refresh, self.mute,
                 self.unmute, self.retweet, self.do_nothing
-=======
-                self.create_post, self.follow, self.unfollow, self.like,
-                self.unlike, self.dislike, self.undo_dislike,
-                self.search_posts, self.search_user, self.trend, self.refresh,
-                self.mute, self.unmute, self.repost, self.create_comment,
-                self.like_comment, self.unlike_comment, self.dislike_comment,
-                self.undo_dislike_comment, self.do_nothing
->>>>>>> db16de01
             ]
         ]
 
@@ -104,7 +95,6 @@
         """
         return await self.perform_action(None, ActionType.REFRESH.value)
 
-<<<<<<< HEAD
     async def do_nothing(self):
         """Performs no action and returns nothing.
         Returns:
@@ -115,12 +105,8 @@
         """
         return await self.perform_action(None, ActionType.DO_NOTHING.value)
 
-    async def create_tweet(self, content: str):
+    async def create_post(self, content: str):
         r"""Creates a new tweet with the given content.
-=======
-    async def create_post(self, content: str):
-        r"""Creates a new post with the given content.
->>>>>>> db16de01
 
         This method invokes an asynchronous action to create a new post based
         on the provided content. Upon successful execution, it returns a
@@ -215,10 +201,6 @@
         """
         return await self.perform_action(post_id, ActionType.UNLIKE.value)
 
-<<<<<<< HEAD
-    async def search_tweets(self, query: str):
-        r"""searches tweets based on a given query.
-=======
     async def dislike(self, post_id: int):
         r"""Creates a new dislike for a specified post.
 
@@ -271,7 +253,6 @@
 
     async def search_posts(self, query: str):
         r"""searches posts based on a given query.
->>>>>>> db16de01
 
         This method performs a search operation in the database for posts
         that match the given query string. The search considers the
@@ -443,25 +424,6 @@
                 'error' message or a message indicating no trending posts
                 were found.
 
-<<<<<<< HEAD
-        Example of a successful return:
-        {
-            "success": True,
-            "tweets": [
-                {
-                    "tweet_id": 123,
-                    "user_id": 456,
-                    "content": "Example tweet content",
-                    "created_at": "2024-05-14T12:00:00",
-                    "num_likes": 789
-                },
-                ...
-            ]
-        }
-        """
-        return await self.perform_action(None, ActionType.TREND.value)
-
-=======
             Example of a successful return:
             {
                 "success": True,
@@ -607,15 +569,5 @@
         """
         return await self.perform_action(comment_id,
                                          ActionType.UNDO_DISLIKE_COMMENT.value)
-
->>>>>>> db16de01
-    async def do_nothing(self):
-        """Performs no action and returns nothing.
-        Returns:
-            dict: A dictionary with 'success' indicating if the removal was
-                successful.
-            Example of a successful return:
-                {"success": True}
-        """
-        return await self.perform_action(None, ActionType.DO_NOTHING.value)
+      
     