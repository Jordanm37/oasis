--- conflicted
+++ resolved
@@ -122,19 +122,11 @@
         agent_graph.add_agent(agent)
         num_followings = 0
         num_followers = 0
-<<<<<<< HEAD
-        if "following_count" in agent_info.columns:
+        # print('agent_info["following_count"]', "following_count" in agent_info.columns)
+        if not agent_info["following_count"].empty:
             num_followings = int(agent_info["following_count"][agent_id])
-        if "followers_count" in agent_info.columns:
+        if not "followers_count" in agent_info.columns.empty:
             num_followers = int(agent_info["followers_count"][agent_id])
-=======
-        # print('agent_info["following_count"]', agent_info["following_count"])
-        if not agent_info["following_count"].empty:
-            num_followings = agent_info["following_count"][agent_id]
-        if not agent_info["followers_count"].empty:
-            num_followers = agent_info["followers_count"][agent_id]
-                    
->>>>>>> 03e4e453
 
         sign_up_list.append((agent_id, agent_id, agent_info["username"][agent_id], agent_info["name"][agent_id], agent_info["description"][agent_id], start_time, num_followings, num_followers))
 
@@ -169,11 +161,7 @@
     twitter.pl_utils._execute_many_db_command(follow_insert_query, follow_list, commit=True)
 
     # 数据里面有following_count和followers_count就直接用，不用额外更新
-<<<<<<< HEAD
-    if not ("following_count" in agent_info.columns and "followers_count" in agent_info.columns):
-=======
     if not (agent_info["following_count"].empty and agent_info["followers_count"].empty):
->>>>>>> 03e4e453
         user_update_query1 = (
                         "UPDATE user SET num_followings = num_followings + 1 "
                         "WHERE user_id = ?")
