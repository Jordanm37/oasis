--- conflicted
+++ resolved
@@ -109,7 +109,7 @@
         if len(agent_info['previous_tweets']) != 0:
             previous_tweets = ast.literal_eval(
                 agent_info['previous_tweets'][i])
-<<<<<<< HEAD
+
             tweet_tasks = [
                 agent.env.action.create_tweet(tweet)
                 for tweet in previous_tweets
@@ -119,10 +119,6 @@
     tasks = [process_agent(i) for i in range(len(agent_info))]
     await asyncio.gather(*tasks)
 
-=======
-            for tweet in previous_tweets:
-                await agent.env.action.create_post(tweet)
->>>>>>> be9f979f
     return agent_graph
 
 
