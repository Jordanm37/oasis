from __future__ import annotations

import asyncio
import logging
import random
import sqlite3
import sys
from datetime import datetime, timedelta
from typing import Any

from social_simulation.clock.clock import Clock
from social_simulation.social_platform.database import (
    create_db, fetch_rec_table_as_matrix, fetch_table_from_db)
from social_simulation.social_platform.platform_utils import PlatformUtils
<<<<<<< HEAD
from social_simulation.social_platform.recsys import (
    rec_sys_personalized_with_trace, rec_sys_random, rec_sys_reddit,
    rec_sys_personalized_twh)

=======
from social_simulation.social_platform.recsys import (rec_sys_personalized,
                                                      rec_sys_random,
                                                      rec_sys_reddit)
>>>>>>> 59d1fdb5
from social_simulation.social_platform.typing import ActionType, RecsysType

if 'sphinx' not in sys.modules:
    twitter_log = logging.getLogger(name='social.twitter')
    twitter_log.setLevel('DEBUG')
    now = datetime.now()
    file_handler = logging.FileHandler(f'./log/social.twitter-{str(now)}.log')
    file_handler.setLevel('DEBUG')
    file_handler.setFormatter(
        logging.Formatter(
            '%(levelname)s - %(asctime)s - %(name)s - %(message)s'))
    twitter_log.addHandler(file_handler)


class Platform:
    r"""Platform."""

    def __init__(self,
                 db_path: str,
                 channel: Any,
                 sandbox_clock: Clock | None = None,
                 start_time: datetime | None = None,
                 show_score: bool = False,
                 allow_self_rating: bool = True,
                 recsys_type: str | RecsysType = "twitter",
                 refresh_post_count: int = 1,
                 max_rec_post_len: int = 50):

        self.db_path = db_path
        # 未指定时钟时，默认platform的时间放大系数为60
        if sandbox_clock is None:
            sandbox_clock = Clock(60)
        if start_time is None:
            start_time = datetime.now()

        self.db, self.db_cursor = create_db(self.db_path)
        self.db.execute("PRAGMA synchronous = OFF")

        self.channel = channel
        self.start_time = start_time
        self.sandbox_clock = sandbox_clock

        self.recsys_type = RecsysType(recsys_type)

        # 是否要模拟显示类似reddit的那种点赞数减去点踩数作为分数
        # 而不分别显示点赞数和点踩数
        self.show_score = show_score

        # 是否允许用户给自己的post和comment点赞或者点踩
        self.allow_self_rating = allow_self_rating

        # 社交媒体内部推荐系统refresh一次返回的推文数量
        self.refresh_post_count = refresh_post_count
        # rec table(buffer)中每个用户的最大post数量
        self.max_rec_post_len = max_rec_post_len
        # rec prob between random and personalized
        self.rec_prob = 0.7

        # platform内部定义的热搜规则参数
        self.trend_num_days = 7
        self.trend_top_k = 1

        self.pl_utils = PlatformUtils(self.db, self.db_cursor, self.start_time,
                                      self.sandbox_clock, self.show_score)

    async def running(self):
        while True:
            message_id, data = await self.channel.receive_from()

            agent_id, message, action = data
            action = ActionType(action)

            if action == ActionType.EXIT:
                if self.db_path == ":memory:":
                    dst = sqlite3.connect("mock.db")
                    with dst:
                        self.db.backup(dst)

                self.db_cursor.close()
                self.db.close()
                break

            # 通过getattr获取相应的函数
            action_function = getattr(self, action.value, None)
            if action_function:
                # 获取函数的参数名称
                func_code = action_function.__code__
                param_names = func_code.co_varnames[:func_code.co_argcount]

                len_param_names = len(param_names)
                if len_param_names > 3:
                    raise ValueError(
                        f"Functions with {len_param_names} parameters are not "
                        f"supported.")
                # 构建参数字典
                params = {}
                if len_param_names >= 2:
                    params['agent_id'] = agent_id
                if len_param_names == 3:
                    # 假设param_names中第二个元素是你想要添加的第二个参数名称
                    second_param_name = param_names[2]
                    params[second_param_name] = message

                # 调用函数并传入参数
                result = await action_function(**params)
                await self.channel.send_to((message_id, agent_id, result))
            else:
                raise ValueError(f"Action {action} is not supported")

    def run(self):
        asyncio.run(self.running())

    # 注册
    async def sign_up(self, agent_id, user_message):
        user_name, name, bio = user_message
        current_time = self.sandbox_clock.time_transfer(
            datetime.now(), self.start_time)
        try:
            if self.pl_utils._check_agent_userid(agent_id):
                user_id = self.pl_utils._check_agent_userid(agent_id)
                return {
                    "success":
                    False,
                    "error":
                    (f"Agent {agent_id} have already signed up with user "
                     f"id: {user_id}")
                }
            # 插入用户记录
            user_insert_query = (
                "INSERT INTO user (agent_id, user_name, name, bio, created_at,"
                " num_followings, num_followers) VALUES (?, ?, ?, ?, ?, ?, ?)")
            self.pl_utils._execute_db_command(
                user_insert_query,
                (agent_id, user_name, name, bio, current_time, 0, 0),
                commit=True)
            user_id = self.db_cursor.lastrowid
            # 准备trace记录的信息
            action_info = {"name": name, "user_name": user_name, "bio": bio}
            self.pl_utils._record_trace(user_id, ActionType.SIGNUP.value,
                                        action_info, current_time)
            twitter_log.info(f"Trace inserted: user_id={user_id}, "
                             f"current_time={current_time}, "
                             f"action={ActionType.SIGNUP.value}, "
                             f"info={action_info}")
            return {"success": True, "user_id": user_id}
        except Exception as e:
            return {"success": False, "error": str(e)}

    async def refresh(self, agent_id: int):
        # output不变，执行内容是从rec table取特定id的tweet
        current_time = self.sandbox_clock.time_transfer(
            datetime.now(), self.start_time)
        try:
            user_id = self.pl_utils._check_agent_userid(agent_id)
            if not user_id:
                return self.pl_utils._not_signup_error_message(agent_id)

            # 从rec表中获取指定user_id的所有post_id
            rec_query = "SELECT post_id FROM rec WHERE user_id = ?"
            self.pl_utils._execute_db_command(rec_query, (user_id, ))
            rec_results = self.db_cursor.fetchall()

            post_ids = [row[0] for row in rec_results]
            selected_post_ids = post_ids

            # 如果post_id数量 >= self.refresh_post_count，则随机选择指定数量的post_id
            if len(post_ids) >= self.refresh_post_count:
                selected_post_ids = random.sample(post_ids,
                                                  self.refresh_post_count)

            # 根据选定的post_id从post表中获取post详情
            placeholders = ', '.join('?' for _ in selected_post_ids)
            # 构造SQL查询字符串
            post_query = (
                f"SELECT post_id, user_id, content, created_at, num_likes, "
                f"num_dislikes FROM post WHERE post_id IN ({placeholders})")
            self.pl_utils._execute_db_command(post_query, selected_post_ids)
            results = self.db_cursor.fetchall()
            if not results:
                return {"success": False, "message": "No posts found."}
            results_with_comments = self.pl_utils._add_comments_to_posts(
                results)
            # 记录操作到trace表
            action_info = {"posts": results_with_comments}
            twitter_log.info(action_info)
            self.pl_utils._record_trace(user_id, ActionType.REFRESH.value,
                                        action_info)

            return {"success": True, "posts": results_with_comments}
        except Exception as e:
            return {"success": False, "error": str(e)}

    async def update_rec_table(self):
        # Recsys(trace/user/post table), 结果是刷新了rec table
        user_table = fetch_table_from_db(self.db_cursor, 'user')
        post_table = fetch_table_from_db(self.db_cursor, 'post')
        trace_table = fetch_table_from_db(self.db_cursor, 'trace')
        rec_matrix = fetch_rec_table_as_matrix(self.db_cursor)

        if self.recsys_type == RecsysType.RANDOM:
            new_rec_matrix = rec_sys_random(user_table, post_table,
                                            trace_table, rec_matrix,
                                            self.max_rec_post_len)
        elif self.recsys_type == RecsysType.TWITTER:
<<<<<<< HEAD
            new_rec_matrix = rec_sys_personalized_with_trace(
                user_table, post_table, trace_table, rec_matrix,
                self.max_rec_post_len)
        elif self.recsys_type == RecsysType.TWHIN:
            new_rec_matrix = rec_sys_personalized_twh(
                user_table, post_table, trace_table, rec_matrix,
                self.max_rec_post_len)
=======
            # new_rec_matrix = rec_sys_personalized_with_trace(
            #     user_table, post_table, trace_table, rec_matrix,
            #     self.max_rec_post_len)
            new_rec_matrix = rec_sys_personalized(user_table, post_table,
                                                  trace_table, rec_matrix,
                                                  self.max_rec_post_len)
>>>>>>> 59d1fdb5
        elif self.recsys_type == RecsysType.REDDIT:
            new_rec_matrix = rec_sys_reddit(post_table, rec_matrix,
                                            self.max_rec_post_len)
        else:
            raise ValueError("Unsupported recommendation system type, please "
                             "check the `RecsysType`.")

        # 构建SQL语句以删除rec表中的所有记录
        sql_query = "DELETE FROM rec"
        # 使用封装好的_execute_db_command函数执行SQL语句
        self.pl_utils._execute_db_command(sql_query, commit=True)
        # for user_id in range(1, len(new_rec_matrix)):
        #     for post_id in new_rec_matrix[user_id]:
        #         sql_query = (
        #             "INSERT INTO rec (user_id, post_id) VALUES (?, ?)")
        #         self.pl_utils._execute_db_command(sql_query,
        #                                           (user_id, post_id),
        #                                           commit=True)

        # 批量插入更省时, 创建插入值列表
        insert_values = [(user_id, post_id)
                         for user_id in range(1, len(new_rec_matrix))
                         for post_id in new_rec_matrix[user_id]]

        # 批量插入到数据库
        self.pl_utils._execute_many_db_command(
            "INSERT INTO rec (user_id, post_id) VALUES (?, ?)",
            insert_values,
            commit=True)

    async def create_post(self, agent_id: int, content: str):
        current_time = self.sandbox_clock.time_transfer(
            datetime.now(), self.start_time)
        try:
            user_id = self.pl_utils._check_agent_userid(agent_id)
            if not user_id:
                return self.pl_utils._not_signup_error_message(agent_id)

            # 插入推文记录
            post_insert_query = (
                "INSERT INTO post (user_id, content, created_at, num_likes, "
                "num_dislikes) VALUES (?, ?, ?, ?, ?)")
            self.pl_utils._execute_db_command(
                post_insert_query, (user_id, content, current_time, 0, 0),
                commit=True)
            post_id = self.db_cursor.lastrowid
            # 准备trace记录的信息
            action_info = {"content": content, "post_id": post_id}
            self.pl_utils._record_trace(user_id, ActionType.CREATE_POST.value,
                                        action_info, current_time)
            twitter_log.info(f"Trace inserted: user_id={user_id}, "
                             f"current_time={current_time}, "
                             f"action={ActionType.CREATE_POST.value}, "
                             f"info={action_info}")
            return {"success": True, "post_id": post_id}

        except Exception as e:
            return {"success": False, "error": str(e)}

    async def repost(self, agent_id: int, post_id: int):
        current_time = datetime.now()
        try:
            user_id = self.pl_utils._check_agent_userid(agent_id)
            if not user_id:
                return self.pl_utils._not_signup_error_message(agent_id)

            # 查询要转发的推特内容
            sql_query = (
                "SELECT post_id, user_id, content, created_at, num_likes "
                "FROM post "
                "WHERE post_id = ? ")
            # 执行数据库查询
            self.pl_utils._execute_db_command(sql_query, (post_id, ))
            results = self.db_cursor.fetchall()
            if not results:
                return {"success": False, "error": "Post not found."}

            prev_content = results[0][2]
            if "original_post: " in prev_content:
                orig_content = prev_content.split("original_post: ")[-1]
            else:
                orig_content = prev_content
            orig_content = f"%{orig_content}%"
            prev_like = results[0][-1]
            prev_user_id = results[0][1]
            

            # 转发的推特标识一下是从哪个user转的，方便判断
            repost_content = (
                f"user{user_id} repost from user{str(prev_user_id)}. "
                f"original_post: {prev_content}")

            # 确保相关内容此前未被该用户转发过
            repost_check_query = (
                "SELECT * FROM 'post' WHERE content LIKE ? AND user_id = ?")
            self.pl_utils._execute_db_command(repost_check_query, (orig_content,user_id ))
            if self.db_cursor.fetchone():
                # 该用户存在转发记录
                return {
                    "success": False,
                    "error": "Repost record already exists."
                }

            # 插入转推推文记录
            post_insert_query = (
                "INSERT INTO post (user_id, content, created_at, num_likes) "
                "VALUES (?, ?, ?, ?)")

            self.pl_utils._execute_db_command(
                post_insert_query,
                (user_id, repost_content, current_time, prev_like),
                commit=True)

            post_id = self.db_cursor.lastrowid
            # 准备trace记录的信息
            action_info = {"post_id": post_id}
            self.pl_utils._record_trace(user_id, ActionType.REPOST.value,
                                        action_info, current_time)

            return {"success": True, "post_id": post_id}
        except Exception as e:
            return {"success": False, "error": str(e)}

    async def like(self, agent_id: int, post_id: int):
        current_time = self.sandbox_clock.time_transfer(
            datetime.now(), self.start_time)
        try:
            user_id = self.pl_utils._check_agent_userid(agent_id)
            if not user_id:
                return self.pl_utils._not_signup_error_message(agent_id)
            # 检查是否已经存在点赞记录
            like_check_query = (
                "SELECT * FROM 'like' WHERE post_id = ? AND user_id = ?")
            self.pl_utils._execute_db_command(like_check_query,
                                              (post_id, user_id))
            if self.db_cursor.fetchone():
                # 已存在点赞记录
                return {
                    "success": False,
                    "error": "Like record already exists."
                }

            # 检查要点赞的推文是否是自己发布的
            if self.allow_self_rating is False:
                check_result = self.pl_utils._check_self_post_rating(
                    post_id, user_id)
                if check_result:
                    return check_result

            # 更新post表中的点赞数
            post_update_query = (
                "UPDATE post SET num_likes = num_likes + 1 WHERE post_id = ?")
            self.pl_utils._execute_db_command(post_update_query, (post_id, ),
                                              commit=True)

            # 在like表中添加记录
            like_insert_query = (
                "INSERT INTO 'like' (post_id, user_id, created_at) "
                "VALUES (?, ?, ?)")
            self.pl_utils._execute_db_command(like_insert_query,
                                              (post_id, user_id, current_time),
                                              commit=True)
            like_id = self.db_cursor.lastrowid  # 获取刚刚插入的点赞记录的ID

            # 记录操作到trace表
            action_info = {"post_id": post_id, "like_id": like_id}
            self.pl_utils._record_trace(user_id, ActionType.LIKE.value,
                                        action_info, current_time)
            return {"success": True, "like_id": like_id}
        except Exception as e:
            return {"success": False, "error": str(e)}

    async def unlike(self, agent_id: int, post_id: int):
        try:
            user_id = self.pl_utils._check_agent_userid(agent_id)
            if not user_id:
                return self.pl_utils._not_signup_error_message(agent_id)

            # 检查是否已经存在点赞记录
            like_check_query = (
                "SELECT * FROM 'like' WHERE post_id = ? AND user_id = ?")
            self.pl_utils._execute_db_command(like_check_query,
                                              (post_id, user_id))
            result = self.db_cursor.fetchone()

            if not result:
                # 没有存在点赞记录
                return {
                    "success": False,
                    "error": "Like record does not exist."
                }

            # Get the `like_id`
            like_id, _, _, _ = result

            # 更新post表中的点赞数
            post_update_query = (
                "UPDATE post SET num_likes = num_likes - 1 WHERE post_id = ?")
            self.pl_utils._execute_db_command(
                post_update_query,
                (post_id, ),
                commit=True,
            )

            # 在like表中删除记录
            like_delete_query = ("DELETE FROM 'like' WHERE like_id = ?")
            self.pl_utils._execute_db_command(
                like_delete_query,
                (like_id, ),
                commit=True,
            )

            # 记录操作到trace表
            action_info = {"post_id": post_id, "like_id": like_id}
            self.pl_utils._record_trace(user_id, ActionType.UNLIKE.value,
                                        action_info)
            return {"success": True, "like_id": like_id}
        except Exception as e:
            return {"success": False, "error": str(e)}

    async def dislike(self, agent_id: int, post_id: int):
        current_time = self.sandbox_clock.time_transfer(
            datetime.now(), self.start_time)
        try:
            user_id = self.pl_utils._check_agent_userid(agent_id)
            if not user_id:
                return self.pl_utils._not_signup_error_message(agent_id)
            # 检查是否已经存在dislike记录
            like_check_query = (
                "SELECT * FROM 'dislike' WHERE post_id = ? AND user_id = ?")
            self.pl_utils._execute_db_command(like_check_query,
                                              (post_id, user_id))
            if self.db_cursor.fetchone():
                # 已存在点赞记录
                return {
                    "success": False,
                    "error": "Dislike record already exists."
                }

            # 检查要点踩的推文是否是自己发布的
            if self.allow_self_rating is False:
                check_result = self.pl_utils._check_self_post_rating(
                    post_id, user_id)
                if check_result:
                    return check_result

            # 更新post表中的dislike数
            post_update_query = (
                "UPDATE post SET num_dislikes = num_dislikes + 1 WHERE "
                "post_id = ?")
            self.pl_utils._execute_db_command(post_update_query, (post_id, ),
                                              commit=True)

            # 在dislike表中添加记录
            dislike_insert_query = (
                "INSERT INTO 'dislike' (post_id, user_id, created_at) "
                "VALUES (?, ?, ?)")
            self.pl_utils._execute_db_command(dislike_insert_query,
                                              (post_id, user_id, current_time),
                                              commit=True)
            dislike_id = self.db_cursor.lastrowid  # 获取刚刚插入的点赞记录的ID

            # 记录操作到trace表
            action_info = {"post_id": post_id, "dislike_id": dislike_id}
            self.pl_utils._record_trace(user_id, ActionType.DISLIKE.value,
                                        action_info, current_time)
            return {"success": True, "dislike_id": dislike_id}
        except Exception as e:
            return {"success": False, "error": str(e)}

    async def undo_dislike(self, agent_id: int, post_id: int):
        try:
            user_id = self.pl_utils._check_agent_userid(agent_id)
            if not user_id:
                return self.pl_utils._not_signup_error_message(agent_id)

            # 检查是否已经存在dislike记录
            like_check_query = (
                "SELECT * FROM 'dislike' WHERE post_id = ? AND user_id = ?")
            self.pl_utils._execute_db_command(like_check_query,
                                              (post_id, user_id))
            result = self.db_cursor.fetchone()

            if not result:
                # 没有存在dislike记录
                return {
                    "success": False,
                    "error": "Dislike record does not exist."
                }

            # Get the `dislike_id`
            dislike_id, _, _, _ = result

            # 更新post表中的点踩数
            post_update_query = (
                "UPDATE post SET num_dislikes = num_dislikes - 1 WHERE "
                "post_id = ?")
            self.pl_utils._execute_db_command(
                post_update_query,
                (post_id, ),
                commit=True,
            )

            # 在dislike表中删除记录
            like_delete_query = ("DELETE FROM 'dislike' WHERE dislike_id = ?")
            self.pl_utils._execute_db_command(
                like_delete_query,
                (dislike_id, ),
                commit=True,
            )

            # 记录操作到trace表
            action_info = {"post_id": post_id, "dislike_id": dislike_id}
            self.pl_utils._record_trace(user_id, ActionType.UNDO_DISLIKE.value,
                                        action_info)
            return {"success": True, "dislike_id": dislike_id}
        except Exception as e:
            return {"success": False, "error": str(e)}

    async def search_posts(self, agent_id: int, query: str):
        try:
            user_id = self.pl_utils._check_agent_userid(agent_id)
            if not user_id:
                return self.pl_utils._not_signup_error_message(agent_id)
            # 更新SQL查询，以便同时根据content、post_id和user_id进行搜索
            # 注意：CAST是必要的，因为post_id和user_id是整数类型，而搜索的query是字符串类型
            sql_query = (
                "SELECT post_id, user_id, content, created_at, num_likes, "
                "num_dislikes FROM post "
                "WHERE content LIKE ? OR CAST(post_id AS TEXT) LIKE ? OR "
                "CAST(user_id AS TEXT) LIKE ?")
            # 执行数据库查询
            self.pl_utils._execute_db_command(
                sql_query,
                ('%' + query + '%', '%' + query + '%', '%' + query + '%'),
                commit=True)
            results = self.db_cursor.fetchall()

            # 记录操作到trace表
            action_info = {"query": query}
            self.pl_utils._record_trace(user_id, ActionType.SEARCH_POSTS.value,
                                        action_info)

            # 如果没有找到结果，返回一个指示失败的字典
            if not results:
                return {
                    "success": False,
                    "message": "No posts found matching the query."
                }
            results_with_comments = self.pl_utils._add_comments_to_posts(
                results)

            return {"success": True, "posts": results_with_comments}
        except Exception as e:
            return {"success": False, "error": str(e)}

    async def search_user(self, agent_id: int, query: str):
        try:
            user_id = self.pl_utils._check_agent_userid(agent_id)
            if not user_id:
                return self.pl_utils._not_signup_error_message(agent_id)
            sql_query = (
                "SELECT user_id, user_name, name, bio, created_at, "
                "num_followings, num_followers "
                "FROM user "
                "WHERE user_name LIKE ? OR name LIKE ? OR bio LIKE ? OR "
                "CAST(user_id AS TEXT) LIKE ?")
            # 改写为使用 execute_db_command 方法
            self.pl_utils._execute_db_command(
                sql_query, ('%' + query + '%', '%' + query + '%',
                            '%' + query + '%', '%' + query + '%'),
                commit=True)
            results = self.db_cursor.fetchall()

            # 记录操作到trace表
            action_info = {"query": query}
            self.pl_utils._record_trace(user_id, ActionType.SEARCH_USER.value,
                                        action_info)

            # If no results found, return a dict with 'success' key as False:
            if not results:
                return {
                    "success": False,
                    "message": "No users found matching the query."
                }

            # Convert each tuple in results to a dictionary:
            users = [{
                "user_id": user_id,
                "user_name": user_name,
                "name": name,
                "bio": bio,
                "created_at": created_at,
                "num_followings": num_followings,
                "num_followers": num_followers
            } for user_id, user_name, name, bio, created_at, num_followings,
                     num_followers in results]
            return {"success": True, "users": users}
        except Exception as e:
            return {"success": False, "error": str(e)}

    async def follow(self, agent_id: int, followee_id: int):
        current_time = self.sandbox_clock.time_transfer(
            datetime.now(), self.start_time)
        try:
            user_id = self.pl_utils._check_agent_userid(agent_id)
            if not user_id:
                return self.pl_utils._not_signup_error_message(agent_id)
            # # 检查是否已经存在关注记录
            follow_check_query = ("SELECT * FROM follow WHERE follower_id = ? "
                                  "AND followee_id = ?")
            self.pl_utils._execute_db_command(follow_check_query,
                                              (user_id, followee_id))
            if self.db_cursor.fetchone():
                # 已存在关注记录
                return {
                    "success": False,
                    "error": "Follow record already exists."
                }

            # 在follow表中添加记录
            follow_insert_query = (
                "INSERT INTO follow (follower_id, followee_id, created_at) "
                "VALUES (?, ?, ?)")
            self.pl_utils._execute_db_command(
                follow_insert_query, (user_id, followee_id, current_time),
                commit=True)
            follow_id = self.db_cursor.lastrowid  # 获取刚刚插入的关注记录的ID

            # 更新user表中的following字段
            user_update_query1 = (
                "UPDATE user SET num_followings = num_followings + 1 "
                "WHERE user_id = ?")
            self.pl_utils._execute_db_command(user_update_query1, (user_id, ),
                                              commit=True)

            # 更新user表中的follower字段
            user_update_query2 = (
                "UPDATE user SET num_followers = num_followers + 1 "
                "WHERE user_id = ?")
            self.pl_utils._execute_db_command(user_update_query2,
                                              (followee_id, ),
                                              commit=True)

            # 记录操作到trace表
            action_info = {"follow_id": follow_id}
            self.pl_utils._record_trace(user_id, ActionType.FOLLOW.value,
                                        action_info, current_time)
            twitter_log.info(f"Trace inserted: user_id={user_id}, "
                             f"current_time={current_time}, "
                             f"action={ActionType.FOLLOW.value}, "
                             f"info={action_info}")
            return {"success": True, "follow_id": follow_id}
        except Exception as e:
            return {"success": False, "error": str(e)}

    async def unfollow(self, agent_id: int, followee_id: int):
        try:
            user_id = self.pl_utils._check_agent_userid(agent_id)
            if not user_id:
                return self.pl_utils._not_signup_error_message(agent_id)
            # 检查是否存在关注记录，并获取其ID
            follow_check_query = (
                "SELECT follow_id FROM follow WHERE follower_id = ? AND "
                "followee_id = ?")
            self.pl_utils._execute_db_command(follow_check_query,
                                              (user_id, followee_id))
            follow_record = self.db_cursor.fetchone()
            if not follow_record:
                return {
                    "success": False,
                    "error": "Follow record does not exist."
                }
            follow_id = follow_record[0]  # 假设ID位于查询结果的第一列

            # 在follow表中删除记录
            follow_delete_query = "DELETE FROM follow WHERE follow_id = ?"
            self.pl_utils._execute_db_command(follow_delete_query,
                                              (follow_id, ),
                                              commit=True)

            # 更新user表中的following字段
            user_update_query1 = (
                "UPDATE user SET num_followings = num_followings - 1 "
                "WHERE user_id = ?")
            self.pl_utils._execute_db_command(user_update_query1, (user_id, ),
                                              commit=True)

            # 更新user表中的follower字段
            user_update_query2 = (
                "UPDATE user SET num_followers = num_followers - 1 "
                "WHERE user_id = ?")
            self.pl_utils._execute_db_command(user_update_query2,
                                              (followee_id, ),
                                              commit=True)

            # 记录操作到trace表
            action_info = {"followee_id": followee_id}
            self.pl_utils._record_trace(user_id, ActionType.UNFOLLOW.value,
                                        action_info)
            return {
                "success": True,
                "follow_id": follow_id  # 返回被删除的关注记录ID
            }
        except Exception as e:
            return {"success": False, "error": str(e)}

    async def mute(self, agent_id: int, mutee_id: int):
        current_time = self.sandbox_clock.time_transfer(
            datetime.now(), self.start_time)
        try:
            user_id = self.pl_utils._check_agent_userid(agent_id)
            if not user_id:
                return self.pl_utils._not_signup_error_message(agent_id)
            # 检查是否已经存在禁言记录
            mute_check_query = ("SELECT * FROM mute WHERE muter_id = ? AND "
                                "mutee_id = ?")
            self.pl_utils._execute_db_command(mute_check_query,
                                              (user_id, mutee_id))
            if self.db_cursor.fetchone():
                # 已存在禁言记录
                return {
                    "success": False,
                    "error": "Mute record already exists."
                }
            # 在mute表中添加记录
            mute_insert_query = (
                "INSERT INTO mute (muter_id, mutee_id, created_at) "
                "VALUES (?, ?, ?)")
            self.pl_utils._execute_db_command(
                mute_insert_query, (user_id, mutee_id, current_time),
                commit=True)
            mute_id = self.db_cursor.lastrowid  # 获取刚刚插入的禁言记录的ID

            # 记录操作到trace表
            action_info = {"mutee_id": mutee_id}
            self.pl_utils._record_trace(user_id, ActionType.MUTE.value,
                                        action_info, current_time)
            return {"success": True, "mute_id": mute_id}
        except Exception as e:
            return {"success": False, "error": str(e)}

    async def unmute(self, agent_id: int, mutee_id: int):
        try:
            user_id = self.pl_utils._check_agent_userid(agent_id)
            if not user_id:
                return self.pl_utils._not_signup_error_message(agent_id)
            # 检查是否存在指定的禁言记录，并获取mute_id
            mute_check_query = (
                "SELECT mute_id FROM mute WHERE muter_id = ? AND mutee_id = ?")
            self.pl_utils._execute_db_command(mute_check_query,
                                              (user_id, mutee_id))
            mute_record = self.db_cursor.fetchone()
            if not mute_record:
                # 如果不存在禁言记录
                return {"success": False, "error": "No mute record exists."}
            mute_id = mute_record[0]

            # 从mute表中删除指定的禁言记录
            mute_delete_query = ("DELETE FROM mute WHERE mute_id = ?")
            self.pl_utils._execute_db_command(mute_delete_query, (mute_id, ),
                                              commit=True)

            # 记录解除禁言操作到trace表
            action_info = {"mutee_id": mutee_id}
            self.pl_utils._record_trace(user_id, ActionType.UNMUTE.value,
                                        action_info)
            return {"success": True, "mute_id": mute_id}
        except Exception as e:
            return {"success": False, "error": str(e)}

    async def trend(self, agent_id: int):
        """
        Get the top K trending posts in the last num_days days.
        """
        current_time = self.sandbox_clock.time_transfer(
            datetime.now(), self.start_time)
        try:
            user_id = self.pl_utils._check_agent_userid(agent_id)
            if not user_id:
                return self.pl_utils._not_signup_error_message(agent_id)
            # 计算搜索的起始时间
            start_time = current_time - timedelta(days=self.trend_num_days)

            # 构建SQL查询语句
            sql_query = """
                SELECT user_id, post_id, content, created_at, num_likes,
                num_dislikes FROM post
                WHERE created_at >= ?
                ORDER BY num_likes DESC
                LIMIT ?
            """
            # 执行数据库查询
            self.pl_utils._execute_db_command(sql_query,
                                              (start_time, self.trend_top_k),
                                              commit=True)
            results = self.db_cursor.fetchall()

            # 如果没有找到结果，返回一个指示失败的字典
            if not results:
                return {
                    "success": False,
                    "message": "No trending posts in the specified period."
                }
            results_with_comments = self.pl_utils._add_comments_to_posts(
                results)

            action_info = {"posts": results_with_comments}
            self.pl_utils._record_trace(user_id, ActionType.TREND.value,
                                        action_info, current_time)

            return {"success": True, "posts": results_with_comments}
        except Exception as e:
            return {"success": False, "error": str(e)}

    async def create_comment(self, agent_id: int, comment_message: tuple):
        post_id, content = comment_message
        current_time = self.sandbox_clock.time_transfer(
            datetime.now(), self.start_time)
        try:
            user_id = self.pl_utils._check_agent_userid(agent_id)
            if not user_id:
                return self.pl_utils._not_signup_error_message(agent_id)

            # 插入评论记录
            comment_insert_query = (
                "INSERT INTO comment (post_id, user_id, content, created_at) "
                "VALUES (?, ?, ?, ?)")
            self.pl_utils._execute_db_command(
                comment_insert_query,
                (post_id, user_id, content, current_time),
                commit=True)
            comment_id = self.db_cursor.lastrowid

            # 准备trace记录的信息
            action_info = {"content": content, "comment_id": comment_id}
            self.pl_utils._record_trace(user_id,
                                        ActionType.CREATE_COMMENT.value,
                                        action_info, current_time)

            return {"success": True, "comment_id": comment_id}
        except Exception as e:
            return {"success": False, "error": str(e)}

    async def like_comment(self, agent_id: int, comment_id: int):
        current_time = self.sandbox_clock.time_transfer(
            datetime.now(), self.start_time)
        try:
            user_id = self.pl_utils._check_agent_userid(agent_id)
            if not user_id:
                return self.pl_utils._not_signup_error_message(agent_id)

            # 检查是否已经存在点赞记录
            like_check_query = (
                "SELECT * FROM comment_like WHERE comment_id = ? AND "
                "user_id = ?")
            self.pl_utils._execute_db_command(like_check_query,
                                              (comment_id, user_id))
            if self.db_cursor.fetchone():
                # 已存在点赞记录
                return {
                    "success": False,
                    "error": "Comment like record already exists."
                }

            # 检查要点赞的评论是否是自己发布的
            if self.allow_self_rating is False:
                check_result = self.pl_utils._check_self_comment_rating(
                    comment_id, user_id)
                if check_result:
                    return check_result

            # 更新comment表中的点赞数
            comment_update_query = (
                "UPDATE comment SET num_likes = num_likes + 1 WHERE "
                "comment_id = ?")
            self.pl_utils._execute_db_command(comment_update_query,
                                              (comment_id, ),
                                              commit=True)

            # 在comment_like表中添加记录
            like_insert_query = (
                "INSERT INTO comment_like (comment_id, user_id, created_at) "
                "VALUES (?, ?, ?)")
            self.pl_utils._execute_db_command(
                like_insert_query, (comment_id, user_id, current_time),
                commit=True)
            comment_like_id = self.db_cursor.lastrowid  # 获取刚刚插入的点赞记录的ID

            # 记录操作到trace表
            action_info = {
                "comment_id": comment_id,
                "comment_like_id": comment_like_id
            }
            self.pl_utils._record_trace(user_id, ActionType.LIKE_COMMENT.value,
                                        action_info, current_time)
            return {"success": True, "comment_like_id": comment_like_id}
        except Exception as e:
            return {"success": False, "error": str(e)}

    async def unlike_comment(self, agent_id: int, comment_id: int):
        try:
            user_id = self.pl_utils._check_agent_userid(agent_id)
            if not user_id:
                return self.pl_utils._not_signup_error_message(agent_id)

            # 检查是否已经存在点赞记录
            like_check_query = (
                "SELECT * FROM comment_like WHERE comment_id = ? AND "
                "user_id = ?")
            self.pl_utils._execute_db_command(like_check_query,
                                              (comment_id, user_id))
            result = self.db_cursor.fetchone()

            if not result:
                # 没有存在点赞记录
                return {
                    "success": False,
                    "error": "Comment like record does not exist."
                }
            # 获取`comment_like_id`
            comment_like_id = result[0]

            # 更新comment表中的点赞数
            comment_update_query = (
                "UPDATE comment SET num_likes = num_likes - 1 WHERE "
                "comment_id = ?")
            self.pl_utils._execute_db_command(
                comment_update_query,
                (comment_id, ),
                commit=True,
            )
            # 在comment_like表中删除记录
            like_delete_query = (
                "DELETE FROM comment_like WHERE comment_like_id = ?")
            self.pl_utils._execute_db_command(
                like_delete_query,
                (comment_like_id, ),
                commit=True,
            )
            # 记录操作到trace表
            action_info = {
                "comment_id": comment_id,
                "comment_like_id": comment_like_id
            }
            self.pl_utils._record_trace(user_id,
                                        ActionType.UNLIKE_COMMENT.value,
                                        action_info)
            return {"success": True, "comment_like_id": comment_like_id}
        except Exception as e:
            return {"success": False, "error": str(e)}

    async def dislike_comment(self, agent_id: int, comment_id: int):
        current_time = self.sandbox_clock.time_transfer(
            datetime.now(), self.start_time)
        try:
            user_id = self.pl_utils._check_agent_userid(agent_id)
            if not user_id:
                return self.pl_utils._not_signup_error_message(agent_id)

            # 检查是否已经存在不喜欢记录
            dislike_check_query = (
                "SELECT * FROM comment_dislike WHERE comment_id = ? AND "
                "user_id = ?")
            self.pl_utils._execute_db_command(dislike_check_query,
                                              (comment_id, user_id))
            if self.db_cursor.fetchone():
                # 已存在不喜欢记录
                return {
                    "success": False,
                    "error": "Comment dislike record already exists."
                }

            # 检查要点踩的评论是否是自己发布的
            if self.allow_self_rating is False:
                check_result = self.pl_utils._check_self_comment_rating(
                    comment_id, user_id)
                if check_result:
                    return check_result

            # 更新comment表中的不喜欢数
            comment_update_query = (
                "UPDATE comment SET num_dislikes = num_dislikes + 1 WHERE "
                "comment_id = ?")
            self.pl_utils._execute_db_command(comment_update_query,
                                              (comment_id, ),
                                              commit=True)

            # 在comment_dislike表中添加记录
            dislike_insert_query = (
                "INSERT INTO comment_dislike (comment_id, user_id, "
                "created_at) VALUES (?, ?, ?)")
            self.pl_utils._execute_db_command(
                dislike_insert_query, (comment_id, user_id, current_time),
                commit=True)
            comment_dislike_id = self.db_cursor.lastrowid  # 获取刚刚插入的不喜欢记录的ID

            # 记录操作到trace表
            action_info = {
                "comment_id": comment_id,
                "comment_dislike_id": comment_dislike_id
            }
            self.pl_utils._record_trace(user_id,
                                        ActionType.DISLIKE_COMMENT.value,
                                        action_info, current_time)
            return {"success": True, "comment_dislike_id": comment_dislike_id}
        except Exception as e:
            return {"success": False, "error": str(e)}

    async def undo_dislike_comment(self, agent_id: int, comment_id: int):
        try:
            user_id = self.pl_utils._check_agent_userid(agent_id)
            if not user_id:
                return self.pl_utils._not_signup_error_message(agent_id)

            # 检查是否已经存在不喜欢记录
            dislike_check_query = (
                "SELECT comment_dislike_id FROM comment_dislike WHERE "
                "comment_id = ? AND user_id = ?")
            self.pl_utils._execute_db_command(dislike_check_query,
                                              (comment_id, user_id))
            dislike_record = self.db_cursor.fetchone()
            if not dislike_record:
                # 不存在不喜欢记录
                return {
                    "success": False,
                    "error": "Comment dislike record does not exist."
                }
            comment_dislike_id = dislike_record[0]

            # 从comment_dislike表中删除记录
            dislike_delete_query = (
                "DELETE FROM comment_dislike WHERE comment_id = ? AND "
                "user_id = ?")
            self.pl_utils._execute_db_command(dislike_delete_query,
                                              (comment_id, user_id),
                                              commit=True)

            # 更新comment表中的不喜欢数
            comment_update_query = (
                "UPDATE comment SET num_dislikes = num_dislikes - 1 WHERE "
                "comment_id = ?")
            self.pl_utils._execute_db_command(comment_update_query,
                                              (comment_id, ),
                                              commit=True)

            # 记录操作到trace表
            action_info = {
                "comment_id": comment_id,
                "comment_dislike_id": comment_dislike_id
            }
            self.pl_utils._record_trace(user_id,
                                        ActionType.UNDO_DISLIKE_COMMENT.value,
                                        action_info)
            return {"success": True, "comment_dislike_id": comment_dislike_id}
        except Exception as e:
            return {"success": False, "error": str(e)}

    async def do_nothing(self, agent_id: int):
        try:
            user_id = self.pl_utils._check_agent_userid(agent_id)
            if not user_id:
                return self.pl_utils._not_signup_error_message(agent_id)

            # 记录操作到trace表
            action_info = {}
            self.pl_utils._record_trace(user_id, ActionType.DO_NOTHING.value,
                                        action_info)
            return {"success": True}
        except Exception as e:
            return {"success": False, "error": str(e)}<|MERGE_RESOLUTION|>--- conflicted
+++ resolved
@@ -12,16 +12,10 @@
 from social_simulation.social_platform.database import (
     create_db, fetch_rec_table_as_matrix, fetch_table_from_db)
 from social_simulation.social_platform.platform_utils import PlatformUtils
-<<<<<<< HEAD
 from social_simulation.social_platform.recsys import (
     rec_sys_personalized_with_trace, rec_sys_random, rec_sys_reddit,
     rec_sys_personalized_twh)
 
-=======
-from social_simulation.social_platform.recsys import (rec_sys_personalized,
-                                                      rec_sys_random,
-                                                      rec_sys_reddit)
->>>>>>> 59d1fdb5
 from social_simulation.social_platform.typing import ActionType, RecsysType
 
 if 'sphinx' not in sys.modules:
@@ -226,7 +220,6 @@
                                             trace_table, rec_matrix,
                                             self.max_rec_post_len)
         elif self.recsys_type == RecsysType.TWITTER:
-<<<<<<< HEAD
             new_rec_matrix = rec_sys_personalized_with_trace(
                 user_table, post_table, trace_table, rec_matrix,
                 self.max_rec_post_len)
@@ -234,14 +227,6 @@
             new_rec_matrix = rec_sys_personalized_twh(
                 user_table, post_table, trace_table, rec_matrix,
                 self.max_rec_post_len)
-=======
-            # new_rec_matrix = rec_sys_personalized_with_trace(
-            #     user_table, post_table, trace_table, rec_matrix,
-            #     self.max_rec_post_len)
-            new_rec_matrix = rec_sys_personalized(user_table, post_table,
-                                                  trace_table, rec_matrix,
-                                                  self.max_rec_post_len)
->>>>>>> 59d1fdb5
         elif self.recsys_type == RecsysType.REDDIT:
             new_rec_matrix = rec_sys_reddit(post_table, rec_matrix,
                                             self.max_rec_post_len)
