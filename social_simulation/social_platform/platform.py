from __future__ import annotations

import random
import sqlite3
from datetime import datetime, timedelta
from typing import Any

from social_simulation.clock.clock import Clock
from social_simulation.social_platform.database import (
    create_db, fetch_rec_table_as_matrix, fetch_table_from_db)
from social_simulation.social_platform.platform_utils import PlatformUtils
from social_simulation.social_platform.recsys import (
<<<<<<< HEAD
    rec_sys_personalized_with_trace, rec_sys_random, rec_sys_reddit,
    rec_sys_personalized_twh)
=======
    rec_sys_personalized_with_trace, rec_sys_random, rec_sys_reddit)
from social_simulation.social_platform.typing import ActionType, RecsysType
import logging

twitter_log = logging.getLogger(name='social.twitter')
twitter_log.setLevel('DEBUG')
file_handler = logging.FileHandler('social.twitter.log')
file_handler.setLevel('DEBUG')
file_handler.setFormatter(logging.Formatter('%(levelname)s - %(asctime)s - %(name)s - %(message)s'))
twitter_log.addHandler(file_handler)
>>>>>>> ecfd5fab

from social_simulation.social_platform.typing import ActionType, RecsysType

class Platform:

<<<<<<< HEAD
    def __init__(
        self,
        db_path: str,
        channel: Any,
        sandbox_clock: Clock | None = None,
        start_time: datetime | None = None,
        rec_update_time: int = 50,
        show_score: bool = False,
        allow_self_rating: bool = True,
        recsys_type: str | RecsysType = "twitter",
    ):
        # 未指定时钟时，默认twitter的时间放大系数为60
=======
    def __init__(self,
                 db_path: str,
                 channel: Any,
                 sandbox_clock: Clock | None = None,
                 start_time: datetime | None = None,
                 rec_update_time: int = 20,
                 show_score: bool = False,
                 allow_self_rating: bool = True,
                 recsys_type: str | RecsysType = "twitter",
                 refresh_post_count: int = 5):
        # 未指定时钟时，默认platform的时间放大系数为60
>>>>>>> ecfd5fab
        if sandbox_clock is None:
            sandbox_clock = Clock(60)
        if start_time is None:
            start_time = datetime.now()
        create_db(db_path)

        self.db = sqlite3.connect(db_path, check_same_thread=False)
        self.db_cursor = self.db.cursor()

        self.channel = channel
        self.start_time = start_time
        self.sandbox_clock = sandbox_clock

        # channel传进的操作数量
        self.ope_cnt = -1
        # 推荐系统缓存更新的时间间隔（以传进来的操作数为单位）
        self.rec_update_time = rec_update_time
        self.recsys_type = RecsysType(recsys_type)

        # 是否要模拟显示类似reddit的那种点赞数减去点踩数作为分数
        # 而不分别显示点赞数和点踩数
        self.show_score = show_score

        # 是否允许用户给自己的post和comment点赞或者点踩
        self.allow_self_rating = allow_self_rating

<<<<<<< HEAD
        # twitter内部推荐系统refresh一次返回的推文数量
        self.refresh_tweet_count = 5
        # rec table(buffer)中每个用户的最大tweet数量
        self.max_rec_tweet_len = 50
        # 除了推荐系统外，从关注用户得到的最大tweet数量
        self.following_tweet_count = 2
=======
        # 社交媒体内部推荐系统refresh一次返回的推文数量
        self.refresh_post_count = refresh_post_count
        # rec table(buffer)中每个用户的最大post数量
        self.max_rec_post_len = 50
>>>>>>> ecfd5fab
        # rec prob between random and personalized
        self.rec_prob = 0.7

        # platform内部定义的热搜规则参数
        self.trend_num_days = 7
        self.trend_top_k = 10

        self.pl_utils = PlatformUtils(self.db, self.db_cursor, self.start_time,
                                      self.sandbox_clock, self.show_score)

    async def running(self):
        while True:
            message_id, data = await self.channel.receive_from()
            if message_id:
                self.ope_cnt += 1
            agent_id, message, action = data
            action = ActionType(action)

            if (self.ope_cnt % self.rec_update_time == 0
                    and action != ActionType.REFRESH):
                self.ope_cnt += 1
                await self.update_rec_table()

            if action == ActionType.EXIT:
                self.db_cursor.close()
                self.db.close()
                break

            # 通过getattr获取相应的函数
            action_function = getattr(self, action.value, None)
            if action_function:
                # 获取函数的参数名称
                func_code = action_function.__code__
                param_names = func_code.co_varnames[:func_code.co_argcount]

                len_param_names = len(param_names)
                if len_param_names > 3:
                    raise ValueError(
                        f"Functions with {len_param_names} parameters are not "
                        f"supported.")
                # 构建参数字典
                params = {}
                if len_param_names >= 2:
                    params['agent_id'] = agent_id
                if len_param_names == 3:
                    # 假设param_names中第二个元素是你想要添加的第二个参数名称
                    second_param_name = param_names[2]
                    params[second_param_name] = message

                # 调用函数并传入参数
                result = await action_function(**params)
                await self.channel.send_to((message_id, agent_id, result))
            else:
                raise ValueError(f"Action {action} is not supported")

    # 注册
    async def sign_up(self, agent_id, user_message):
        user_name, name, bio = user_message
        current_time = self.sandbox_clock.time_transfer(
            datetime.now(), self.start_time)
        try:
            if self.pl_utils._check_agent_userid(agent_id):
                user_id = self.pl_utils._check_agent_userid(agent_id)
                return {
                    "success":
                    False,
                    "error":
                    (f"Agent {agent_id} have already signed up with user "
                     f"id: {user_id}")
                }
            # 插入用户记录
            user_insert_query = (
                "INSERT INTO user (agent_id, user_name, name, bio, created_at,"
                " num_followings, num_followers) VALUES (?, ?, ?, ?, ?, ?, ?)")
            self.pl_utils._execute_db_command(
                user_insert_query,
                (agent_id, user_name, name, bio, current_time, 0, 0),
                commit=True)
            user_id = self.db_cursor.lastrowid
            # 准备trace记录的信息
            action_info = {"name": name, "user_name": user_name, "bio": bio}
            self.pl_utils._record_trace(user_id, ActionType.SIGNUP.value,
                                        action_info, current_time)
            twitter_log.info(f"Trace inserted: user_id={user_id}, current_time={current_time}, action={ActionType.SIGNUP.value}, info={action_info}")
            return {"success": True, "user_id": user_id}
        except Exception as e:
            return {"success": False, "error": str(e)}

<<<<<<< HEAD
    async def refresh_orig(self, agent_id: int):
        # output不变，执行内容是从rec table取特定id的tweet
        current_time = self.sandbox_clock.time_transfer(
            datetime.now(), self.start_time)
=======
    async def refresh(self, agent_id: int):
>>>>>>> ecfd5fab
        try:
            user_id = self.pl_utils._check_agent_userid(agent_id)
            if not user_id:
                return self.pl_utils._not_signup_error_message(agent_id)

            # 从rec表中获取指定user_id的所有post_id
            rec_query = "SELECT post_id FROM rec WHERE user_id = ?"
            self.pl_utils._execute_db_command(rec_query, (user_id, ))
            rec_results = self.db_cursor.fetchall()

            post_ids = [row[0] for row in rec_results]
            selected_post_ids = post_ids

            # 如果post_id数量 >= self.refresh_post_count，则随机选择指定数量的post_id
            if len(post_ids) >= self.refresh_post_count:
                selected_post_ids = random.sample(post_ids,
                                                  self.refresh_post_count)

            # 根据选定的post_id从post表中获取post详情
            placeholders = ', '.join('?' for _ in selected_post_ids)
            # 构造SQL查询字符串
            post_query = (
                f"SELECT post_id, user_id, content, created_at, num_likes, "
                f"num_dislikes FROM post WHERE post_id IN ({placeholders})")
            self.pl_utils._execute_db_command(post_query, selected_post_ids)
            results = self.db_cursor.fetchall()
            if not results:
                return {"success": False, "message": "No posts found."}
            results_with_comments = self.pl_utils._add_comments_to_posts(
                results)
            # 记录操作到trace表
            action_info = {"posts": results_with_comments}
            self.pl_utils._record_trace(user_id, ActionType.REFRESH.value,
                                        action_info)

            return {"success": True, "posts": results_with_comments}
        except Exception as e:
            return {"success": False, "error": str(e)}

    async def refresh(self, agent_id: int):
        # output不变，执行内容是从rec table取特定id的tweet
        current_time = self.sandbox_clock.time_transfer(
            datetime.now(), self.start_time)
        try:
            user_id = self._check_agent_userid(agent_id)
            if not user_id:
                return self._not_signup_error_message(agent_id)

            # 从rec表中获取指定user_id的所有tweet_id
            rec_query = "SELECT tweet_id FROM rec WHERE user_id = ?"
            self._execute_db_command(rec_query, (user_id, ))
            rec_results = self.db_cursor.fetchall()

            tweet_ids = [row[0] for row in rec_results]
            rec_tweet_ids = tweet_ids

            # 如果tweet_id数量 >= self.refresh_tweet_count，则随机选择指定数量的tweet_id
            if len(tweet_ids) >= self.refresh_tweet_count:
                rec_tweet_ids = random.sample(tweet_ids,
                                                   self.refresh_tweet_count)
            
            # 从following中去获取 tweet
            # 更改SQL查询，令 refresh得到的 tweet 是这个用户关注的人的 tweet，排序按照点赞数
            query_following_tweet = (
                "SELECT tweet.tweet_id, tweet.user_id, tweet.content, tweet.created_at, tweet.num_likes "
                "FROM tweet "
                "JOIN follow ON tweet.user_id = follow.followee_id "
                "WHERE follow.follower_id = ? "
                "ORDER BY tweet.num_likes DESC  "  # ORDER BY tweet.num_likes DESC
                "LIMIT ?")
            self._execute_db_command(query_following_tweet, (
                user_id,
                self.following_tweet_count,
            ))

            following_tweets = self.db_cursor.fetchall()
            following_tweets_ids = [row[0] for row in following_tweets]

            selected_tweet_ids = following_tweets_ids + rec_tweet_ids

            # 根据选定的tweet_id从tweet表中获取tweet详情
            placeholders = ', '.join('?' for _ in selected_tweet_ids)
            # 构造SQL查询字符串
            tweet_query = (
                f"SELECT tweet_id, user_id, content, created_at, num_likes, "
                f"num_dislikes FROM tweet WHERE tweet_id IN ({placeholders})")
            self._execute_db_command(tweet_query, selected_tweet_ids)
            results = self.db_cursor.fetchall()
            if not results:
                return {"success": False, "message": "No tweets found."}
            results_with_comments = self._add_comments_to_tweets(results)
            # 记录操作到trace表
            action_info = {}
            trace_insert_query = (
                "INSERT INTO trace (user_id, created_at, action, info) "
                "VALUES (?, ?, ?, ?)")
            self._execute_db_command(
                trace_insert_query,
                (user_id, current_time, ActionType.REFRESH.value,
                 str(action_info)),
                commit=True)
            return {"success": True, "tweets": results_with_comments}
        except Exception as e:
            return {"success": False, "error": str(e)}

    async def update_rec_table(self):
        # Recsys(trace/user/post table), 结果是刷新了rec table
        user_table = fetch_table_from_db(self.db_cursor, 'user')
        post_table = fetch_table_from_db(self.db_cursor, 'post')
        trace_table = fetch_table_from_db(self.db_cursor, 'trace')
        rec_matrix = fetch_rec_table_as_matrix(self.db_cursor)

        if self.recsys_type == RecsysType.RANDOM:
            new_rec_matrix = rec_sys_random(user_table, post_table,
                                            trace_table, rec_matrix,
                                            self.max_rec_post_len)
        elif self.recsys_type == RecsysType.TWITTER:
            new_rec_matrix = rec_sys_personalized_with_trace(
<<<<<<< HEAD
                user_table, tweet_table, trace_table, rec_matrix,
                self.max_rec_tweet_len)
        elif self.recsys_type == RecsysType.TWHIN:
            new_rec_matrix = rec_sys_personalized_twh(
                user_table, tweet_table, trace_table, rec_matrix,
                self.max_rec_tweet_len)
=======
                user_table, post_table, trace_table, rec_matrix,
                self.max_rec_post_len)
>>>>>>> ecfd5fab
        elif self.recsys_type == RecsysType.REDDIT:
            new_rec_matrix = rec_sys_reddit(post_table, rec_matrix,
                                            self.max_rec_post_len)
        else:
            raise ValueError("Unsupported recommendation system type, please "
                             "check the `RecsysType`.")

        # 构建SQL语句以删除rec表中的所有记录
        sql_query = "DELETE FROM rec"
        # 使用封装好的_execute_db_command函数执行SQL语句
        self.pl_utils._execute_db_command(sql_query, commit=True)
        # for user_id in range(1, len(new_rec_matrix)):
        #     for post_id in new_rec_matrix[user_id]:
        #         sql_query = (
        #             "INSERT INTO rec (user_id, post_id) VALUES (?, ?)")
        #         self.pl_utils._execute_db_command(sql_query,
        #                                           (user_id, post_id),
        #                                           commit=True)

        # 批量插入更省时, 创建插入值列表
        insert_values = [
            (user_id, post_id) 
            for user_id in range(1, len(new_rec_matrix)) 
            for post_id in new_rec_matrix[user_id]]

        # 批量插入到数据库
        self.pl_utils._execute_many_db_command(
            "INSERT INTO rec (user_id, post_id) VALUES (?, ?)", 
            insert_values, 
            commit=True)

    async def create_post(self, agent_id: int, content: str):
        current_time = self.sandbox_clock.time_transfer(
            datetime.now(), self.start_time)
        try:
            user_id = self.pl_utils._check_agent_userid(agent_id)
            if not user_id:
                return self.pl_utils._not_signup_error_message(agent_id)

            # 插入推文记录
            post_insert_query = (
                "INSERT INTO post (user_id, content, created_at, num_likes, "
                "num_dislikes) VALUES (?, ?, ?, ?, ?)")
            self.pl_utils._execute_db_command(
                post_insert_query, (user_id, content, current_time, 0, 0),
                commit=True)
            post_id = self.db_cursor.lastrowid
            # 准备trace记录的信息
            action_info = {"content": content, "post_id": post_id}
            self.pl_utils._record_trace(user_id, ActionType.CREATE_POST.value,
                                        action_info, current_time)
            twitter_log.info(f"Trace inserted: user_id={user_id}, current_time={current_time}, action={ActionType.CREATE_POST.value}, info={action_info}")
            return {"success": True, "post_id": post_id}

        except Exception as e:
            return {"success": False, "error": str(e)}

    async def repost(self, agent_id: int, post_id: int):
        current_time = datetime.now()
        try:
            user_id = self.pl_utils._check_agent_userid(agent_id)
            if not user_id:
                return self.pl_utils._not_signup_error_message(agent_id)

            # 查询要转发的推特内容
            sql_query = (
                "SELECT post_id, user_id, content, created_at, num_likes "
                "FROM post "
                "WHERE post_id = ? ")
            # 执行数据库查询
            self.pl_utils._execute_db_command(sql_query, (post_id, ))
            results = self.db_cursor.fetchall()
            if not results:
                return {"success": False, "error": "Post not found."}

            prev_content = results[0][2]
            if "original_tweet: " in prev_content:
                orig_content = prev_content.split("original_tweet: ")[-1]
            else:
                orig_content = prev_content
            orig_content = f"%{orig_content}%"
            prev_like = results[0][-1]
            prev_user_id = results[0][1]
            

            # 转发的推特标识一下是从哪个user转的，方便判断
<<<<<<< HEAD
            retweet_content = (
                f"user{user_id} retweet from user{str(prev_user_id)}. "
                f"original_tweet: {prev_content}")

            # 确保相关内容此前未被该用户转发过
            retweet_check_query = (
                "SELECT * FROM 'tweet' WHERE content LIKE ? AND user_id = ?")
            self._execute_db_command(retweet_check_query, (orig_content,user_id ))
=======
            repost_content = (
                f"user{user_id} repost from user{str(orig_user_id)}. "
                f"original_post: {orig_content}")

            # 确保此前未转发过
            repost_check_query = ("SELECT * FROM 'post' WHERE content LIKE ? ")
            self.pl_utils._execute_db_command(repost_check_query,
                                              (repost_content, ))
>>>>>>> ecfd5fab
            if self.db_cursor.fetchone():
                # 该用户存在转发记录
                return {
                    "success": False,
                    "error": "Repost record already exists."
                }

            # 插入转推推文记录
            post_insert_query = (
                "INSERT INTO post (user_id, content, created_at, num_likes) "
                "VALUES (?, ?, ?, ?)")

<<<<<<< HEAD
            self._execute_db_command(
                tweet_insert_query,
                (user_id, retweet_content, current_time, prev_like),
=======
            self.pl_utils._execute_db_command(
                post_insert_query,
                (user_id, repost_content, current_time, orig_like),
>>>>>>> ecfd5fab
                commit=True)

            post_id = self.db_cursor.lastrowid
            # 准备trace记录的信息
            action_info = {"post_id": post_id}
            self.pl_utils._record_trace(user_id, ActionType.REPOST.value,
                                        action_info, current_time)

            return {"success": True, "post_id": post_id}
        except Exception as e:
            return {"success": False, "error": str(e)}

    async def like(self, agent_id: int, post_id: int):
        current_time = self.sandbox_clock.time_transfer(
            datetime.now(), self.start_time)
        try:
            user_id = self.pl_utils._check_agent_userid(agent_id)
            if not user_id:
                return self.pl_utils._not_signup_error_message(agent_id)
            # 检查是否已经存在点赞记录
            like_check_query = (
                "SELECT * FROM 'like' WHERE post_id = ? AND user_id = ?")
            self.pl_utils._execute_db_command(like_check_query,
                                              (post_id, user_id))
            if self.db_cursor.fetchone():
                # 已存在点赞记录
                return {
                    "success": False,
                    "error": "Like record already exists."
                }

            # 检查要点赞的推文是否是自己发布的
            if self.allow_self_rating is False:
                check_result = self.pl_utils._check_self_post_rating(
                    post_id, user_id)
                if check_result:
                    return check_result

            # 更新post表中的点赞数
            post_update_query = (
                "UPDATE post SET num_likes = num_likes + 1 WHERE post_id = ?")
            self.pl_utils._execute_db_command(post_update_query, (post_id, ),
                                              commit=True)

            # 在like表中添加记录
            like_insert_query = (
                "INSERT INTO 'like' (post_id, user_id, created_at) "
                "VALUES (?, ?, ?)")
            self.pl_utils._execute_db_command(like_insert_query,
                                              (post_id, user_id, current_time),
                                              commit=True)
            like_id = self.db_cursor.lastrowid  # 获取刚刚插入的点赞记录的ID

            # 记录操作到trace表
            action_info = {"post_id": post_id, "like_id": like_id}
            self.pl_utils._record_trace(user_id, ActionType.LIKE.value,
                                        action_info, current_time)
            return {"success": True, "like_id": like_id}
        except Exception as e:
            return {"success": False, "error": str(e)}

    async def unlike(self, agent_id: int, post_id: int):
        try:
            user_id = self.pl_utils._check_agent_userid(agent_id)
            if not user_id:
                return self.pl_utils._not_signup_error_message(agent_id)

            # 检查是否已经存在点赞记录
            like_check_query = (
                "SELECT * FROM 'like' WHERE post_id = ? AND user_id = ?")
            self.pl_utils._execute_db_command(like_check_query,
                                              (post_id, user_id))
            result = self.db_cursor.fetchone()

            if not result:
                # 没有存在点赞记录
                return {
                    "success": False,
                    "error": "Like record does not exist."
                }

            # Get the `like_id`
            like_id, _, _, _ = result

            # 更新post表中的点赞数
            post_update_query = (
                "UPDATE post SET num_likes = num_likes - 1 WHERE post_id = ?")
            self.pl_utils._execute_db_command(
                post_update_query,
                (post_id, ),
                commit=True,
            )

            # 在like表中删除记录
            like_delete_query = ("DELETE FROM 'like' WHERE like_id = ?")
            self.pl_utils._execute_db_command(
                like_delete_query,
                (like_id, ),
                commit=True,
            )

            # 记录操作到trace表
            action_info = {"post_id": post_id, "like_id": like_id}
            self.pl_utils._record_trace(user_id, ActionType.UNLIKE.value,
                                        action_info)
            return {"success": True, "like_id": like_id}
        except Exception as e:
            return {"success": False, "error": str(e)}

    async def dislike(self, agent_id: int, post_id: int):
        current_time = self.sandbox_clock.time_transfer(
            datetime.now(), self.start_time)
        try:
            user_id = self.pl_utils._check_agent_userid(agent_id)
            if not user_id:
                return self.pl_utils._not_signup_error_message(agent_id)
            # 检查是否已经存在dislike记录
            like_check_query = (
                "SELECT * FROM 'dislike' WHERE post_id = ? AND user_id = ?")
            self.pl_utils._execute_db_command(like_check_query,
                                              (post_id, user_id))
            if self.db_cursor.fetchone():
                # 已存在点赞记录
                return {
                    "success": False,
                    "error": "Dislike record already exists."
                }

            # 检查要点踩的推文是否是自己发布的
            if self.allow_self_rating is False:
                check_result = self.pl_utils._check_self_post_rating(
                    post_id, user_id)
                if check_result:
                    return check_result

            # 更新post表中的dislike数
            post_update_query = (
                "UPDATE post SET num_dislikes = num_dislikes + 1 WHERE "
                "post_id = ?")
            self.pl_utils._execute_db_command(post_update_query, (post_id, ),
                                              commit=True)

            # 在dislike表中添加记录
            dislike_insert_query = (
                "INSERT INTO 'dislike' (post_id, user_id, created_at) "
                "VALUES (?, ?, ?)")
            self.pl_utils._execute_db_command(dislike_insert_query,
                                              (post_id, user_id, current_time),
                                              commit=True)
            dislike_id = self.db_cursor.lastrowid  # 获取刚刚插入的点赞记录的ID

            # 记录操作到trace表
            action_info = {"post_id": post_id, "dislike_id": dislike_id}
            self.pl_utils._record_trace(user_id, ActionType.DISLIKE.value,
                                        action_info, current_time)
            return {"success": True, "dislike_id": dislike_id}
        except Exception as e:
            return {"success": False, "error": str(e)}

    async def undo_dislike(self, agent_id: int, post_id: int):
        try:
            user_id = self.pl_utils._check_agent_userid(agent_id)
            if not user_id:
                return self.pl_utils._not_signup_error_message(agent_id)

            # 检查是否已经存在dislike记录
            like_check_query = (
                "SELECT * FROM 'dislike' WHERE post_id = ? AND user_id = ?")
            self.pl_utils._execute_db_command(like_check_query,
                                              (post_id, user_id))
            result = self.db_cursor.fetchone()

            if not result:
                # 没有存在dislike记录
                return {
                    "success": False,
                    "error": "Dislike record does not exist."
                }

            # Get the `dislike_id`
            dislike_id, _, _, _ = result

            # 更新post表中的点踩数
            post_update_query = (
                "UPDATE post SET num_dislikes = num_dislikes - 1 WHERE "
                "post_id = ?")
            self.pl_utils._execute_db_command(
                post_update_query,
                (post_id, ),
                commit=True,
            )

            # 在dislike表中删除记录
            like_delete_query = ("DELETE FROM 'dislike' WHERE dislike_id = ?")
            self.pl_utils._execute_db_command(
                like_delete_query,
                (dislike_id, ),
                commit=True,
            )

            # 记录操作到trace表
            action_info = {"post_id": post_id, "dislike_id": dislike_id}
            self.pl_utils._record_trace(user_id, ActionType.UNDO_DISLIKE.value,
                                        action_info)
            return {"success": True, "dislike_id": dislike_id}
        except Exception as e:
            return {"success": False, "error": str(e)}

    async def search_posts(self, agent_id: int, query: str):
        try:
            user_id = self.pl_utils._check_agent_userid(agent_id)
            if not user_id:
                return self.pl_utils._not_signup_error_message(agent_id)
            # 更新SQL查询，以便同时根据content、post_id和user_id进行搜索
            # 注意：CAST是必要的，因为post_id和user_id是整数类型，而搜索的query是字符串类型
            sql_query = (
                "SELECT post_id, user_id, content, created_at, num_likes, "
                "num_dislikes FROM post "
                "WHERE content LIKE ? OR CAST(post_id AS TEXT) LIKE ? OR "
                "CAST(user_id AS TEXT) LIKE ?")
            # 执行数据库查询
            self.pl_utils._execute_db_command(
                sql_query,
                ('%' + query + '%', '%' + query + '%', '%' + query + '%'),
                commit=True)
            results = self.db_cursor.fetchall()

            # 记录操作到trace表
            action_info = {"query": query}
            self.pl_utils._record_trace(user_id, ActionType.SEARCH_POSTS.value,
                                        action_info)

            # 如果没有找到结果，返回一个指示失败的字典
            if not results:
                return {
                    "success": False,
                    "message": "No posts found matching the query."
                }
            results_with_comments = self.pl_utils._add_comments_to_posts(
                results)

            return {"success": True, "posts": results_with_comments}
        except Exception as e:
            return {"success": False, "error": str(e)}

    async def search_user(self, agent_id: int, query: str):
        try:
            user_id = self.pl_utils._check_agent_userid(agent_id)
            if not user_id:
                return self.pl_utils._not_signup_error_message(agent_id)
            sql_query = (
                "SELECT user_id, user_name, name, bio, created_at, "
                "num_followings, num_followers "
                "FROM user "
                "WHERE user_name LIKE ? OR name LIKE ? OR bio LIKE ? OR "
                "CAST(user_id AS TEXT) LIKE ?")
            # 改写为使用 execute_db_command 方法
            self.pl_utils._execute_db_command(
                sql_query, ('%' + query + '%', '%' + query + '%',
                            '%' + query + '%', '%' + query + '%'),
                commit=True)
            results = self.db_cursor.fetchall()

            # 记录操作到trace表
            action_info = {"query": query}
            self.pl_utils._record_trace(user_id, ActionType.SEARCH_USER.value,
                                        action_info)

            # If no results found, return a dict with 'success' key as False:
            if not results:
                return {
                    "success": False,
                    "message": "No users found matching the query."
                }

            # Convert each tuple in results to a dictionary:
            users = [{
                "user_id": user_id,
                "user_name": user_name,
                "name": name,
                "bio": bio,
                "created_at": created_at,
                "num_followings": num_followings,
                "num_followers": num_followers
            } for user_id, user_name, name, bio, created_at, num_followings,
                     num_followers in results]
            return {"success": True, "users": users}
        except Exception as e:
            return {"success": False, "error": str(e)}

    async def follow(self, agent_id: int, followee_id: int):
        current_time = self.sandbox_clock.time_transfer(
            datetime.now(), self.start_time)
        try:
            user_id = self.pl_utils._check_agent_userid(agent_id)
            if not user_id:
                return self.pl_utils._not_signup_error_message(agent_id)
            # 检查是否已经存在关注记录
            follow_check_query = ("SELECT * FROM follow WHERE follower_id = ? "
                                  "AND followee_id = ?")
            self.pl_utils._execute_db_command(follow_check_query,
                                              (user_id, followee_id))
            if self.db_cursor.fetchone():
                # 已存在关注记录
                return {
                    "success": False,
                    "error": "Follow record already exists."
                }

            # 在follow表中添加记录
            follow_insert_query = (
                "INSERT INTO follow (follower_id, followee_id, created_at) "
                "VALUES (?, ?, ?)")
            self.pl_utils._execute_db_command(
                follow_insert_query, (user_id, followee_id, current_time),
                commit=True)
            follow_id = self.db_cursor.lastrowid  # 获取刚刚插入的关注记录的ID

            # 更新user表中的following字段
            user_update_query1 = (
                "UPDATE user SET num_followings = num_followings + 1 "
                "WHERE user_id = ?")
            self.pl_utils._execute_db_command(user_update_query1, (user_id, ),
                                              commit=True)

            # 更新user表中的follower字段
            user_update_query2 = (
                "UPDATE user SET num_followers = num_followers + 1 "
                "WHERE user_id = ?")
            self.pl_utils._execute_db_command(user_update_query2,
                                              (followee_id, ),
                                              commit=True)

            # 记录操作到trace表
            action_info = {"follow_id": follow_id}
            self.pl_utils._record_trace(user_id, ActionType.FOLLOW.value,
                                        action_info, current_time)
            twitter_log.info(f"Trace inserted: user_id={user_id}, current_time={current_time}, action={ActionType.FOLLOW.value}, info={action_info}")
            return {"success": True, "follow_id": follow_id}
        except Exception as e:
            return {"success": False, "error": str(e)}

    async def unfollow(self, agent_id: int, followee_id: int):
        try:
            user_id = self.pl_utils._check_agent_userid(agent_id)
            if not user_id:
                return self.pl_utils._not_signup_error_message(agent_id)
            # 检查是否存在关注记录，并获取其ID
            follow_check_query = (
                "SELECT follow_id FROM follow WHERE follower_id = ? AND "
                "followee_id = ?")
            self.pl_utils._execute_db_command(follow_check_query,
                                              (user_id, followee_id))
            follow_record = self.db_cursor.fetchone()
            if not follow_record:
                return {
                    "success": False,
                    "error": "Follow record does not exist."
                }
            follow_id = follow_record[0]  # 假设ID位于查询结果的第一列

            # 在follow表中删除记录
            follow_delete_query = "DELETE FROM follow WHERE follow_id = ?"
            self.pl_utils._execute_db_command(follow_delete_query,
                                              (follow_id, ),
                                              commit=True)

            # 更新user表中的following字段
            user_update_query1 = (
                "UPDATE user SET num_followings = num_followings - 1 "
                "WHERE user_id = ?")
            self.pl_utils._execute_db_command(user_update_query1, (user_id, ),
                                              commit=True)

            # 更新user表中的follower字段
            user_update_query2 = (
                "UPDATE user SET num_followers = num_followers - 1 "
                "WHERE user_id = ?")
            self.pl_utils._execute_db_command(user_update_query2,
                                              (followee_id, ),
                                              commit=True)

            # 记录操作到trace表
            action_info = {"followee_id": followee_id}
            self.pl_utils._record_trace(user_id, ActionType.UNFOLLOW.value,
                                        action_info)
            return {
                "success": True,
                "follow_id": follow_id  # 返回被删除的关注记录ID
            }
        except Exception as e:
            return {"success": False, "error": str(e)}

    async def mute(self, agent_id: int, mutee_id: int):
        current_time = self.sandbox_clock.time_transfer(
            datetime.now(), self.start_time)
        try:
            user_id = self.pl_utils._check_agent_userid(agent_id)
            if not user_id:
                return self.pl_utils._not_signup_error_message(agent_id)
            # 检查是否已经存在禁言记录
            mute_check_query = ("SELECT * FROM mute WHERE muter_id = ? AND "
                                "mutee_id = ?")
            self.pl_utils._execute_db_command(mute_check_query,
                                              (user_id, mutee_id))
            if self.db_cursor.fetchone():
                # 已存在禁言记录
                return {
                    "success": False,
                    "error": "Mute record already exists."
                }
            # 在mute表中添加记录
            mute_insert_query = (
                "INSERT INTO mute (muter_id, mutee_id, created_at) "
                "VALUES (?, ?, ?)")
            self.pl_utils._execute_db_command(
                mute_insert_query, (user_id, mutee_id, current_time),
                commit=True)
            mute_id = self.db_cursor.lastrowid  # 获取刚刚插入的禁言记录的ID

            # 记录操作到trace表
            action_info = {"mutee_id": mutee_id}
            self.pl_utils._record_trace(user_id, ActionType.MUTE.value,
                                        action_info, current_time)
            return {"success": True, "mute_id": mute_id}
        except Exception as e:
            return {"success": False, "error": str(e)}

    async def unmute(self, agent_id: int, mutee_id: int):
        try:
            user_id = self.pl_utils._check_agent_userid(agent_id)
            if not user_id:
                return self.pl_utils._not_signup_error_message(agent_id)
            # 检查是否存在指定的禁言记录，并获取mute_id
            mute_check_query = (
                "SELECT mute_id FROM mute WHERE muter_id = ? AND mutee_id = ?")
            self.pl_utils._execute_db_command(mute_check_query,
                                              (user_id, mutee_id))
            mute_record = self.db_cursor.fetchone()
            if not mute_record:
                # 如果不存在禁言记录
                return {"success": False, "error": "No mute record exists."}
            mute_id = mute_record[0]

            # 从mute表中删除指定的禁言记录
            mute_delete_query = ("DELETE FROM mute WHERE mute_id = ?")
            self.pl_utils._execute_db_command(mute_delete_query, (mute_id, ),
                                              commit=True)

            # 记录解除禁言操作到trace表
            action_info = {"mutee_id": mutee_id}
            self.pl_utils._record_trace(user_id, ActionType.UNMUTE.value,
                                        action_info)
            return {"success": True, "mute_id": mute_id}
        except Exception as e:
            return {"success": False, "error": str(e)}

    async def trend(self, agent_id: int):
        """
        Get the top K trending posts in the last num_days days.
        """
        current_time = self.sandbox_clock.time_transfer(
            datetime.now(), self.start_time)
        try:
            user_id = self.pl_utils._check_agent_userid(agent_id)
            if not user_id:
                return self.pl_utils._not_signup_error_message(agent_id)
            # 计算搜索的起始时间
            start_time = current_time - timedelta(days=self.trend_num_days)

            # 构建SQL查询语句
            sql_query = """
                SELECT user_id, post_id, content, created_at, num_likes,
                num_dislikes FROM post
                WHERE created_at >= ?
                ORDER BY num_likes DESC
                LIMIT ?
            """
            # 执行数据库查询
            self.pl_utils._execute_db_command(sql_query,
                                              (start_time, self.trend_top_k),
                                              commit=True)
            results = self.db_cursor.fetchall()

            # 如果没有找到结果，返回一个指示失败的字典
            if not results:
                return {
                    "success": False,
                    "message": "No trending posts in the specified period."
                }
            results_with_comments = self.pl_utils._add_comments_to_posts(
                results)

            action_info = {"posts": results_with_comments}
            self.pl_utils._record_trace(user_id, ActionType.TREND.value,
                                        action_info, current_time)

            return {"success": True, "posts": results_with_comments}
        except Exception as e:
            return {"success": False, "error": str(e)}

    async def create_comment(self, agent_id: int, comment_message: tuple):
        post_id, content = comment_message
        current_time = self.sandbox_clock.time_transfer(
            datetime.now(), self.start_time)
        try:
            user_id = self.pl_utils._check_agent_userid(agent_id)
            if not user_id:
                return self.pl_utils._not_signup_error_message(agent_id)

            # 插入评论记录
            comment_insert_query = (
                "INSERT INTO comment (post_id, user_id, content, created_at) "
                "VALUES (?, ?, ?, ?)")
            self.pl_utils._execute_db_command(
                comment_insert_query,
                (post_id, user_id, content, current_time),
                commit=True)
            comment_id = self.db_cursor.lastrowid

            # 准备trace记录的信息
            action_info = {"content": content, "comment_id": comment_id}
            self.pl_utils._record_trace(user_id,
                                        ActionType.CREATE_COMMENT.value,
                                        action_info, current_time)

            return {"success": True, "comment_id": comment_id}
        except Exception as e:
            return {"success": False, "error": str(e)}

    async def like_comment(self, agent_id: int, comment_id: int):
        current_time = self.sandbox_clock.time_transfer(
            datetime.now(), self.start_time)
        try:
            user_id = self.pl_utils._check_agent_userid(agent_id)
            if not user_id:
                return self.pl_utils._not_signup_error_message(agent_id)

            # 检查是否已经存在点赞记录
            like_check_query = (
                "SELECT * FROM comment_like WHERE comment_id = ? AND "
                "user_id = ?")
            self.pl_utils._execute_db_command(like_check_query,
                                              (comment_id, user_id))
            if self.db_cursor.fetchone():
                # 已存在点赞记录
                return {
                    "success": False,
                    "error": "Comment like record already exists."
                }

            # 检查要点赞的评论是否是自己发布的
            if self.allow_self_rating is False:
                check_result = self.pl_utils._check_self_comment_rating(
                    comment_id, user_id)
                if check_result:
                    return check_result

            # 更新comment表中的点赞数
            comment_update_query = (
                "UPDATE comment SET num_likes = num_likes + 1 WHERE "
                "comment_id = ?")
            self.pl_utils._execute_db_command(comment_update_query,
                                              (comment_id, ),
                                              commit=True)

            # 在comment_like表中添加记录
            like_insert_query = (
                "INSERT INTO comment_like (comment_id, user_id, created_at) "
                "VALUES (?, ?, ?)")
            self.pl_utils._execute_db_command(
                like_insert_query, (comment_id, user_id, current_time),
                commit=True)
            comment_like_id = self.db_cursor.lastrowid  # 获取刚刚插入的点赞记录的ID

            # 记录操作到trace表
            action_info = {
                "comment_id": comment_id,
                "comment_like_id": comment_like_id
            }
            self.pl_utils._record_trace(user_id, ActionType.LIKE_COMMENT.value,
                                        action_info, current_time)
            return {"success": True, "comment_like_id": comment_like_id}
        except Exception as e:
            return {"success": False, "error": str(e)}

    async def unlike_comment(self, agent_id: int, comment_id: int):
        try:
            user_id = self.pl_utils._check_agent_userid(agent_id)
            if not user_id:
                return self.pl_utils._not_signup_error_message(agent_id)

            # 检查是否已经存在点赞记录
            like_check_query = (
                "SELECT * FROM comment_like WHERE comment_id = ? AND "
                "user_id = ?")
            self.pl_utils._execute_db_command(like_check_query,
                                              (comment_id, user_id))
            result = self.db_cursor.fetchone()

            if not result:
                # 没有存在点赞记录
                return {
                    "success": False,
                    "error": "Comment like record does not exist."
                }
            # 获取`comment_like_id`
            comment_like_id = result[0]

            # 更新comment表中的点赞数
            comment_update_query = (
                "UPDATE comment SET num_likes = num_likes - 1 WHERE "
                "comment_id = ?")
            self.pl_utils._execute_db_command(
                comment_update_query,
                (comment_id, ),
                commit=True,
            )
            # 在comment_like表中删除记录
            like_delete_query = (
                "DELETE FROM comment_like WHERE comment_like_id = ?")
            self.pl_utils._execute_db_command(
                like_delete_query,
                (comment_like_id, ),
                commit=True,
            )
            # 记录操作到trace表
            action_info = {
                "comment_id": comment_id,
                "comment_like_id": comment_like_id
            }
            self.pl_utils._record_trace(user_id,
                                        ActionType.UNLIKE_COMMENT.value,
                                        action_info)
            return {"success": True, "comment_like_id": comment_like_id}
        except Exception as e:
            return {"success": False, "error": str(e)}

    async def dislike_comment(self, agent_id: int, comment_id: int):
        current_time = self.sandbox_clock.time_transfer(
            datetime.now(), self.start_time)
        try:
            user_id = self.pl_utils._check_agent_userid(agent_id)
            if not user_id:
                return self.pl_utils._not_signup_error_message(agent_id)

            # 检查是否已经存在不喜欢记录
            dislike_check_query = (
                "SELECT * FROM comment_dislike WHERE comment_id = ? AND "
                "user_id = ?")
            self.pl_utils._execute_db_command(dislike_check_query,
                                              (comment_id, user_id))
            if self.db_cursor.fetchone():
                # 已存在不喜欢记录
                return {
                    "success": False,
                    "error": "Comment dislike record already exists."
                }

            # 检查要点踩的评论是否是自己发布的
            if self.allow_self_rating is False:
                check_result = self.pl_utils._check_self_comment_rating(
                    comment_id, user_id)
                if check_result:
                    return check_result

            # 更新comment表中的不喜欢数
            comment_update_query = (
                "UPDATE comment SET num_dislikes = num_dislikes + 1 WHERE "
                "comment_id = ?")
            self.pl_utils._execute_db_command(comment_update_query,
                                              (comment_id, ),
                                              commit=True)

            # 在comment_dislike表中添加记录
            dislike_insert_query = (
                "INSERT INTO comment_dislike (comment_id, user_id, "
                "created_at) VALUES (?, ?, ?)")
            self.pl_utils._execute_db_command(
                dislike_insert_query, (comment_id, user_id, current_time),
                commit=True)
            comment_dislike_id = self.db_cursor.lastrowid  # 获取刚刚插入的不喜欢记录的ID

            # 记录操作到trace表
            action_info = {
                "comment_id": comment_id,
                "comment_dislike_id": comment_dislike_id
            }
            self.pl_utils._record_trace(user_id,
                                        ActionType.DISLIKE_COMMENT.value,
                                        action_info, current_time)
            return {"success": True, "comment_dislike_id": comment_dislike_id}
        except Exception as e:
            return {"success": False, "error": str(e)}

    async def undo_dislike_comment(self, agent_id: int, comment_id: int):
        try:
            user_id = self.pl_utils._check_agent_userid(agent_id)
            if not user_id:
                return self.pl_utils._not_signup_error_message(agent_id)

            # 检查是否已经存在不喜欢记录
            dislike_check_query = (
                "SELECT comment_dislike_id FROM comment_dislike WHERE "
                "comment_id = ? AND user_id = ?")
            self.pl_utils._execute_db_command(dislike_check_query,
                                              (comment_id, user_id))
            dislike_record = self.db_cursor.fetchone()
            if not dislike_record:
                # 不存在不喜欢记录
                return {
                    "success": False,
                    "error": "Comment dislike record does not exist."
                }
            comment_dislike_id = dislike_record[0]

            # 从comment_dislike表中删除记录
            dislike_delete_query = (
                "DELETE FROM comment_dislike WHERE comment_id = ? AND "
                "user_id = ?")
            self.pl_utils._execute_db_command(dislike_delete_query,
                                              (comment_id, user_id),
                                              commit=True)

            # 更新comment表中的不喜欢数
            comment_update_query = (
                "UPDATE comment SET num_dislikes = num_dislikes - 1 WHERE "
                "comment_id = ?")
            self.pl_utils._execute_db_command(comment_update_query,
                                              (comment_id, ),
                                              commit=True)

            # 记录操作到trace表
            action_info = {
                "comment_id": comment_id,
                "comment_dislike_id": comment_dislike_id
            }
            self.pl_utils._record_trace(user_id,
                                        ActionType.UNDO_DISLIKE_COMMENT.value,
                                        action_info)
            return {"success": True, "comment_dislike_id": comment_dislike_id}
        except Exception as e:
            return {"success": False, "error": str(e)}

    async def do_nothing(self, agent_id: int):
        try:
            user_id = self.pl_utils._check_agent_userid(agent_id)
            if not user_id:
                return self.pl_utils._not_signup_error_message(agent_id)

            # 记录操作到trace表
            action_info = {}
            self.pl_utils._record_trace(user_id, ActionType.DO_NOTHING.value,
                                        action_info)
            return {"success": True}
        except Exception as e:
            return {"success": False, "error": str(e)}<|MERGE_RESOLUTION|>--- conflicted
+++ resolved
@@ -10,11 +10,9 @@
     create_db, fetch_rec_table_as_matrix, fetch_table_from_db)
 from social_simulation.social_platform.platform_utils import PlatformUtils
 from social_simulation.social_platform.recsys import (
-<<<<<<< HEAD
     rec_sys_personalized_with_trace, rec_sys_random, rec_sys_reddit,
     rec_sys_personalized_twh)
-=======
-    rec_sys_personalized_with_trace, rec_sys_random, rec_sys_reddit)
+
 from social_simulation.social_platform.typing import ActionType, RecsysType
 import logging
 
@@ -24,26 +22,10 @@
 file_handler.setLevel('DEBUG')
 file_handler.setFormatter(logging.Formatter('%(levelname)s - %(asctime)s - %(name)s - %(message)s'))
 twitter_log.addHandler(file_handler)
->>>>>>> ecfd5fab
-
-from social_simulation.social_platform.typing import ActionType, RecsysType
+
 
 class Platform:
 
-<<<<<<< HEAD
-    def __init__(
-        self,
-        db_path: str,
-        channel: Any,
-        sandbox_clock: Clock | None = None,
-        start_time: datetime | None = None,
-        rec_update_time: int = 50,
-        show_score: bool = False,
-        allow_self_rating: bool = True,
-        recsys_type: str | RecsysType = "twitter",
-    ):
-        # 未指定时钟时，默认twitter的时间放大系数为60
-=======
     def __init__(self,
                  db_path: str,
                  channel: Any,
@@ -55,7 +37,6 @@
                  recsys_type: str | RecsysType = "twitter",
                  refresh_post_count: int = 5):
         # 未指定时钟时，默认platform的时间放大系数为60
->>>>>>> ecfd5fab
         if sandbox_clock is None:
             sandbox_clock = Clock(60)
         if start_time is None:
@@ -82,19 +63,10 @@
         # 是否允许用户给自己的post和comment点赞或者点踩
         self.allow_self_rating = allow_self_rating
 
-<<<<<<< HEAD
-        # twitter内部推荐系统refresh一次返回的推文数量
-        self.refresh_tweet_count = 5
-        # rec table(buffer)中每个用户的最大tweet数量
-        self.max_rec_tweet_len = 50
-        # 除了推荐系统外，从关注用户得到的最大tweet数量
-        self.following_tweet_count = 2
-=======
         # 社交媒体内部推荐系统refresh一次返回的推文数量
         self.refresh_post_count = refresh_post_count
         # rec table(buffer)中每个用户的最大post数量
         self.max_rec_post_len = 50
->>>>>>> ecfd5fab
         # rec prob between random and personalized
         self.rec_prob = 0.7
 
@@ -183,14 +155,10 @@
         except Exception as e:
             return {"success": False, "error": str(e)}
 
-<<<<<<< HEAD
-    async def refresh_orig(self, agent_id: int):
+    async def refresh(self, agent_id: int):
         # output不变，执行内容是从rec table取特定id的tweet
         current_time = self.sandbox_clock.time_transfer(
             datetime.now(), self.start_time)
-=======
-    async def refresh(self, agent_id: int):
->>>>>>> ecfd5fab
         try:
             user_id = self.pl_utils._check_agent_userid(agent_id)
             if not user_id:
@@ -231,9 +199,6 @@
             return {"success": False, "error": str(e)}
 
     async def refresh(self, agent_id: int):
-        # output不变，执行内容是从rec table取特定id的tweet
-        current_time = self.sandbox_clock.time_transfer(
-            datetime.now(), self.start_time)
         try:
             user_id = self._check_agent_userid(agent_id)
             if not user_id:
@@ -309,17 +274,12 @@
                                             self.max_rec_post_len)
         elif self.recsys_type == RecsysType.TWITTER:
             new_rec_matrix = rec_sys_personalized_with_trace(
-<<<<<<< HEAD
-                user_table, tweet_table, trace_table, rec_matrix,
-                self.max_rec_tweet_len)
+                user_table, post_table, trace_table, rec_matrix,
+                self.max_rec_post_len)
         elif self.recsys_type == RecsysType.TWHIN:
             new_rec_matrix = rec_sys_personalized_twh(
                 user_table, tweet_table, trace_table, rec_matrix,
                 self.max_rec_tweet_len)
-=======
-                user_table, post_table, trace_table, rec_matrix,
-                self.max_rec_post_len)
->>>>>>> ecfd5fab
         elif self.recsys_type == RecsysType.REDDIT:
             new_rec_matrix = rec_sys_reddit(post_table, rec_matrix,
                                             self.max_rec_post_len)
@@ -406,25 +366,14 @@
             
 
             # 转发的推特标识一下是从哪个user转的，方便判断
-<<<<<<< HEAD
-            retweet_content = (
-                f"user{user_id} retweet from user{str(prev_user_id)}. "
-                f"original_tweet: {prev_content}")
+            repost_content = (
+                f"user{user_id} repost from user{str(prev_user_id)}. "
+                f"original_post: {prev_content}")
 
             # 确保相关内容此前未被该用户转发过
             retweet_check_query = (
                 "SELECT * FROM 'tweet' WHERE content LIKE ? AND user_id = ?")
             self._execute_db_command(retweet_check_query, (orig_content,user_id ))
-=======
-            repost_content = (
-                f"user{user_id} repost from user{str(orig_user_id)}. "
-                f"original_post: {orig_content}")
-
-            # 确保此前未转发过
-            repost_check_query = ("SELECT * FROM 'post' WHERE content LIKE ? ")
-            self.pl_utils._execute_db_command(repost_check_query,
-                                              (repost_content, ))
->>>>>>> ecfd5fab
             if self.db_cursor.fetchone():
                 # 该用户存在转发记录
                 return {
@@ -437,15 +386,9 @@
                 "INSERT INTO post (user_id, content, created_at, num_likes) "
                 "VALUES (?, ?, ?, ?)")
 
-<<<<<<< HEAD
-            self._execute_db_command(
-                tweet_insert_query,
-                (user_id, retweet_content, current_time, prev_like),
-=======
             self.pl_utils._execute_db_command(
                 post_insert_query,
-                (user_id, repost_content, current_time, orig_like),
->>>>>>> ecfd5fab
+                (user_id, repost_content, current_time, prev_like),
                 commit=True)
 
             post_id = self.db_cursor.lastrowid
