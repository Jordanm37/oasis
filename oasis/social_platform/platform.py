--- conflicted
+++ resolved
@@ -59,12 +59,9 @@
         refresh_rec_post_count: int = 1,
         max_rec_post_len: int = 2,
         following_post_count=3,
-<<<<<<< HEAD
         content_id: int = 0,
         current_timestep: str = "0",
-=======
         use_openai_embedding: bool = False,
->>>>>>> ed15842f
     ):
         self.db_path = db_path
         self.recsys_type = recsys_type
@@ -371,11 +368,8 @@
                 trace_table,
                 rec_matrix,
                 self.max_rec_post_len,
-<<<<<<< HEAD
+                use_openai_embedding=self.use_openai_embedding,
                 current_timestep=self.current_timestep,
-=======
-                use_openai_embedding=self.use_openai_embedding,
->>>>>>> ed15842f
             )
         elif self.recsys_type == RecsysType.REDDIT:
             new_rec_matrix = rec_sys_reddit(post_table, rec_matrix,
