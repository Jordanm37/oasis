# =========== Copyright 2023 @ CAMEL-AI.org. All Rights Reserved. ===========
# Licensed under the Apache License, Version 2.0 (the “License”);
# you may not use this file except in compliance with the License.
# You may obtain a copy of the License at
#
#     http://www.apache.org/licenses/LICENSE-2.0
#
# Unless required by applicable law or agreed to in writing, software
# distributed under the License is distributed on an “AS IS” BASIS,
# WITHOUT WARRANTIES OR CONDITIONS OF ANY KIND, either express or implied.
# See the License for the specific language governing permissions and
# limitations under the License.
# =========== Copyright 2023 @ CAMEL-AI.org. All Rights Reserved. ===========
from __future__ import annotations

import asyncio
import logging
import os
import random
import sqlite3
import sys
from datetime import datetime, timedelta
from typing import Any

from oasis.clock.clock import Clock
from oasis.social_platform.channel import Channel
from oasis.social_platform.database import (create_db,
                                            fetch_rec_table_as_matrix,
                                            fetch_table_from_db)
from oasis.social_platform.platform_utils import PlatformUtils
from oasis.social_platform.recsys import (rec_sys_personalized_twh,
                                          rec_sys_personalized_with_trace,
                                          rec_sys_random, rec_sys_reddit)
from oasis.social_platform.typing import ActionType, RecsysType

# Create log directory if it doesn't exist
log_dir = "./log"
if not os.path.exists(log_dir):
    os.makedirs(log_dir)

if "sphinx" not in sys.modules:
    twitter_log = logging.getLogger(name="social.twitter")
    twitter_log.setLevel("DEBUG")
    now = datetime.now().strftime("%Y-%m-%d_%H-%M-%S")
    file_handler = logging.FileHandler(f"./log/social.twitter-{now}.log")
    file_handler.setLevel("DEBUG")
    file_handler.setFormatter(
        logging.Formatter(
            "%(levelname)s - %(asctime)s - %(name)s - %(message)s"))
    twitter_log.addHandler(file_handler)


class Platform:
    r"""Platform."""

    def __init__(
        self,
        db_path: str,
        channel: Any = None,
        sandbox_clock: Clock | None = None,
        start_time: datetime | None = None,
        show_score: bool = False,
        allow_self_rating: bool = True,
        recsys_type: str | RecsysType = "reddit",
        refresh_rec_post_count: int = 1,
        max_rec_post_len: int = 2,
        following_post_count=3,
        use_openai_embedding: bool = False,
    ):
        self.db_path = db_path
        self.recsys_type = recsys_type
        # import pdb; pdb.set_trace()

        # If no clock is specified, default the platform's time
        # magnification factor to 60
        if sandbox_clock is None:
            sandbox_clock = Clock(60)
        if start_time is None:
            start_time = datetime.now()
        self.start_time = start_time
        self.sandbox_clock = sandbox_clock

        self.db, self.db_cursor = create_db(self.db_path)
        self.db.execute("PRAGMA synchronous = OFF")

        self.channel = channel or Channel()

        self.recsys_type = RecsysType(recsys_type)

        # Whether to simulate showing scores like Reddit (likes minus dislikes)
        # instead of showing likes and dislikes separately
        self.show_score = show_score

        # Whether to allow users to like or dislike their own posts and
        # comments
        self.allow_self_rating = allow_self_rating

        # The number of posts returned by the social media internal
        # recommendation system per refresh
        self.refresh_rec_post_count = refresh_rec_post_count
        # The number of posts returned at once from posts made by followed
        # users, ranked by like counts
        self.following_post_count = following_post_count
        # The maximum number of posts per user in the recommendation
        # table (buffer)
        self.max_rec_post_len = max_rec_post_len
        # rec prob between random and personalized
        self.rec_prob = 0.7
        self.use_openai_embedding = use_openai_embedding

        # Parameters for the platform's internal trending rules
        self.trend_num_days = 7
        self.trend_top_k = 1

        # Report threshold setting
        self.report_threshold = 2

        self.pl_utils = PlatformUtils(
            self.db,
            self.db_cursor,
            self.start_time,
            self.sandbox_clock,
            self.show_score,
            self.recsys_type,
            self.report_threshold,
        )

    async def running(self):
        while True:
            message_id, data = await self.channel.receive_from()

            agent_id, message, action = data
            action = ActionType(action)

            if action == ActionType.EXIT:
                # If the database is in-memory, save it to a file before
                # losing
                if self.db_path == ":memory:":
                    dst = sqlite3.connect("mock.db")
                    with dst:
                        self.db.backup(dst)

                self.db_cursor.close()
                self.db.close()
                break

            # Retrieve the corresponding function using getattr
            action_function = getattr(self, action.value, None)
            if action_function:
                # Get the names of the parameters of the function
                func_code = action_function.__code__
                param_names = func_code.co_varnames[:func_code.co_argcount]

                len_param_names = len(param_names)
                if len_param_names > 3:
                    raise ValueError(
                        f"Functions with {len_param_names} parameters are not "
                        f"supported.")
                # Build a dictionary of parameters
                params = {}
                if len_param_names >= 2:
                    params["agent_id"] = agent_id
                if len_param_names == 3:
                    # Assuming the second element in param_names is the name
                    # of the second parameter you want to add
                    second_param_name = param_names[2]
                    params[second_param_name] = message

                # Call the function with the parameters
                result = await action_function(**params)
                await self.channel.send_to((message_id, agent_id, result))
            else:
                raise ValueError(f"Action {action} is not supported")

    def run(self):
        asyncio.run(self.running())

    async def sign_up(self, agent_id, user_message):
        user_name, name, bio = user_message
        if self.recsys_type == RecsysType.REDDIT:
            current_time = self.sandbox_clock.time_transfer(
                datetime.now(), self.start_time)
        else:
            current_time = self.sandbox_clock.get_time_step()
        try:
            user_insert_query = (
                "INSERT INTO user (user_id, agent_id, user_name, name, "
                "bio, created_at, num_followings, num_followers) VALUES "
                "(?, ?, ?, ?, ?, ?, ?, ?)")
            self.pl_utils._execute_db_command(
                user_insert_query,
                (agent_id, agent_id, user_name, name, bio, current_time, 0, 0),
                commit=True,
            )
            user_id = agent_id

            action_info = {"name": name, "user_name": user_name, "bio": bio}
            self.pl_utils._record_trace(user_id, ActionType.SIGNUP.value,
                                        action_info, current_time)
            # twitter_log.info(f"Trace inserted: user_id={user_id}, "
            #                  f"current_time={current_time}, "
            #                  f"action={ActionType.SIGNUP.value}, "
            #                  f"info={action_info}")
            return {"success": True, "user_id": user_id}
        except Exception as e:
            return {"success": False, "error": str(e)}

    async def sign_up_product(self, product_id: int, product_name: str):
        # Note: do not sign up the product with the same product name
        try:
            product_insert_query = (
                "INSERT INTO product (product_id, product_name) VALUES (?, ?)")
            self.pl_utils._execute_db_command(product_insert_query,
                                              (product_id, product_name),
                                              commit=True)
            return {"success": True, "product_id": product_id}
        except Exception as e:
            return {"success": False, "error": str(e)}

    async def purchase_product(self, agent_id, purchase_message):
        product_name, purchase_num = purchase_message
        if self.recsys_type == RecsysType.REDDIT:
            current_time = self.sandbox_clock.time_transfer(
                datetime.now(), self.start_time)
        else:
            current_time = self.sandbox_clock.get_time_step()
        # try:
        user_id = agent_id
        # Check if a like record already exists
        product_check_query = (
            "SELECT * FROM 'product' WHERE product_name = ?")
        self.pl_utils._execute_db_command(product_check_query,
                                          (product_name, ))
        check_result = self.db_cursor.fetchone()
        if not check_result:
            # Product not found
            return {"success": False, "error": "No such product."}
        else:
            product_id = check_result[0]

        product_update_query = (
            "UPDATE product SET sales = sales + ? WHERE product_name = ?")
        self.pl_utils._execute_db_command(product_update_query,
                                          (purchase_num, product_name),
                                          commit=True)

        # Record the action in the trace table
        action_info = {
            "product_name": product_name,
            "purchase_num": purchase_num
        }
        self.pl_utils._record_trace(user_id, ActionType.PURCHASE_PRODUCT.value,
                                    action_info, current_time)
        return {"success": True, "product_id": product_id}
        # except Exception as e:
        #     return {"success": False, "error": str(e)}

    async def refresh(self, agent_id: int):
        # Retrieve posts for a specific id from the rec table
        if self.recsys_type == RecsysType.REDDIT:
            current_time = self.sandbox_clock.time_transfer(
                datetime.now(), self.start_time)
        else:
            current_time = self.sandbox_clock.get_time_step()
        try:
            user_id = agent_id
            # Retrieve all post_ids for a given user_id from the rec table
            rec_query = "SELECT post_id FROM rec WHERE user_id = ?"
            self.pl_utils._execute_db_command(rec_query, (user_id, ))
            rec_results = self.db_cursor.fetchall()

            post_ids = [row[0] for row in rec_results]
            selected_post_ids = post_ids
            # If the number of post_ids >= self.refresh_rec_post_count,
            # randomly select a specified number of post_ids
            if len(selected_post_ids) >= self.refresh_rec_post_count:
                selected_post_ids = random.sample(selected_post_ids,
                                                  self.refresh_rec_post_count)

            if self.recsys_type != RecsysType.REDDIT:
                # Retrieve posts from following (in network)
                # Modify the SQL query so that the refresh gets posts from
                # people the user follows, sorted by the number of likes on
                # Twitter
                query_following_post = (
                    "SELECT post.post_id, post.user_id, post.content, "
                    "post.created_at, post.num_likes FROM post "
                    "JOIN follow ON post.user_id = follow.followee_id "
                    "WHERE follow.follower_id = ? "
                    "ORDER BY post.num_likes DESC "
                    "LIMIT ?")
                self.pl_utils._execute_db_command(
                    query_following_post,
                    (
                        user_id,
                        self.following_post_count,
                    ),
                )

                following_posts = self.db_cursor.fetchall()
                following_posts_ids = [row[0] for row in following_posts]

                selected_post_ids = following_posts_ids + selected_post_ids
                selected_post_ids = list(set(selected_post_ids))

            placeholders = ", ".join("?" for _ in selected_post_ids)

            post_query = (
                f"SELECT post_id, user_id, original_post_id, content, "
                f"quote_content, created_at, num_likes, num_dislikes, "
                f"num_shares FROM post WHERE post_id IN ({placeholders})")
            self.pl_utils._execute_db_command(post_query, selected_post_ids)
            results = self.db_cursor.fetchall()
            if not results:
                return {"success": False, "message": "No posts found."}
            results_with_comments = self.pl_utils._add_comments_to_posts(
                results)

            action_info = {"posts": results_with_comments}
            # twitter_log.info(action_info)
            self.pl_utils._record_trace(user_id, ActionType.REFRESH.value,
                                        action_info, current_time)

            return {"success": True, "posts": results_with_comments}
        except Exception as e:
            return {"success": False, "error": str(e)}

    async def update_rec_table(self):
        # Recsys(trace/user/post table), refresh rec table
        twitter_log.info("Starting to refresh recommendation system cache...")
        user_table = fetch_table_from_db(self.db_cursor, "user")
        post_table = fetch_table_from_db(self.db_cursor, "post")
        trace_table = fetch_table_from_db(self.db_cursor, "trace")
        rec_matrix = fetch_rec_table_as_matrix(self.db_cursor)

        if self.recsys_type == RecsysType.RANDOM:
            new_rec_matrix = rec_sys_random(post_table, rec_matrix,
                                            self.max_rec_post_len)
        elif self.recsys_type == RecsysType.TWITTER:
            new_rec_matrix = rec_sys_personalized_with_trace(
                user_table, post_table, trace_table, rec_matrix,
                self.max_rec_post_len)
        elif self.recsys_type == RecsysType.TWHIN:
            try:
                latest_post_time = post_table[-1]["created_at"]
                second_latest_post_time = post_table[-2]["created_at"] if len(
                    post_table) > 1 else latest_post_time
                post_query = """
                    SELECT COUNT(*)
                    FROM post
                    WHERE created_at = ? OR created_at = ?
                """
                self.pl_utils._execute_db_command(
                    post_query, (latest_post_time, second_latest_post_time))
                result = self.db_cursor.fetchone()
                latest_post_count = result[0]
                if not latest_post_count:
                    return {
                        "success": False,
                        "message": "Fail to get latest posts count"
                    }
                new_rec_matrix = rec_sys_personalized_twh(
                    user_table,
                    post_table,
                    latest_post_count,
                    trace_table,
                    rec_matrix,
                    self.max_rec_post_len,
                    self.sandbox_clock.time_step,
                    use_openai_embedding=self.use_openai_embedding,
                )
            except Exception as e:
                twitter_log.error(e)
                # If no post in the platform, skip updating the rec table
                return
        elif self.recsys_type == RecsysType.REDDIT:
            new_rec_matrix = rec_sys_reddit(post_table, rec_matrix,
                                            self.max_rec_post_len)
        else:
            raise ValueError("Unsupported recommendation system type, please "
                             "check the `RecsysType`.")

        sql_query = "DELETE FROM rec"
        # Execute the SQL statement using the _execute_db_command function
        self.pl_utils._execute_db_command(sql_query, commit=True)

        # Batch insertion is more time-efficient
        # create a list of values to insert
        insert_values = [(user_id, post_id)
                         for user_id in range(len(new_rec_matrix))
                         for post_id in new_rec_matrix[user_id]]

        # Perform batch insertion into the database
        self.pl_utils._execute_many_db_command(
            "INSERT INTO rec (user_id, post_id) VALUES (?, ?)",
            insert_values,
            commit=True,
        )

    async def create_post(self, agent_id: int, content: str):
        if self.recsys_type == RecsysType.REDDIT:
            current_time = self.sandbox_clock.time_transfer(
                datetime.now(), self.start_time)
        else:
            current_time = self.sandbox_clock.get_time_step()
        try:
            user_id = agent_id

            post_insert_query = (
                "INSERT INTO post (user_id, content, created_at, num_likes, "
                "num_dislikes, num_shares) VALUES (?, ?, ?, ?, ?, ?)")
            self.pl_utils._execute_db_command(
                post_insert_query, (user_id, content, current_time, 0, 0, 0),
                commit=True)
            post_id = self.db_cursor.lastrowid

            action_info = {"content": content, "post_id": post_id}
            self.pl_utils._record_trace(user_id, ActionType.CREATE_POST.value,
                                        action_info, current_time)

            # twitter_log.info(f"Trace inserted: user_id={user_id}, "
            #                  f"current_time={current_time}, "
            #                  f"action={ActionType.CREATE_POST.value}, "
            #                  f"info={action_info}")
            return {"success": True, "post_id": post_id}

        except Exception as e:
            return {"success": False, "error": str(e)}

    async def repost(self, agent_id: int, post_id: int):
        if self.recsys_type == RecsysType.REDDIT:
            current_time = self.sandbox_clock.time_transfer(
                datetime.now(), self.start_time)
        else:
            current_time = self.sandbox_clock.get_time_step()
        try:
            user_id = agent_id

            # Ensure the content has not been reposted by this user before
            repost_check_query = (
                "SELECT * FROM 'post' WHERE original_post_id = ? AND "
                "user_id = ?")
            self.pl_utils._execute_db_command(repost_check_query,
                                              (post_id, user_id))
            if self.db_cursor.fetchone():
                # for common and quote post, check if the post has been
                # reposted
                return {
                    "success": False,
                    "error": "Repost record already exists."
                }

            post_type_result = self.pl_utils._get_post_type(post_id)
            post_insert_query = ("INSERT INTO post (user_id, original_post_id"
                                 ", created_at) VALUES (?, ?, ?)")
            # Update num_shares for the found post
            update_shares_query = (
                "UPDATE post SET num_shares = num_shares + 1 WHERE post_id = ?"
            )

            if not post_type_result:
                return {"success": False, "error": "Post not found."}
            elif (post_type_result['type'] == 'common'
                  or post_type_result['type'] == 'quote'):
                self.pl_utils._execute_db_command(
                    post_insert_query, (user_id, post_id, current_time),
                    commit=True)
                self.pl_utils._execute_db_command(update_shares_query,
                                                  (post_id, ),
                                                  commit=True)
            elif post_type_result['type'] == 'repost':
                repost_check_query = (
                    "SELECT * FROM 'post' WHERE original_post_id = ? AND "
                    "user_id = ?")
                self.pl_utils._execute_db_command(
                    repost_check_query,
                    (post_type_result['root_post_id'], user_id))

                if self.db_cursor.fetchone():
                    # for repost post, check if the post has been reposted
                    return {
                        "success": False,
                        "error": "Repost record already exists."
                    }

                self.pl_utils._execute_db_command(
                    post_insert_query,
                    (user_id, post_type_result['root_post_id'], current_time),
                    commit=True)
                self.pl_utils._execute_db_command(
                    update_shares_query, (post_type_result['root_post_id'], ),
                    commit=True)

            new_post_id = self.db_cursor.lastrowid

            action_info = {"reposted_id": post_id, "new_post_id": new_post_id}
            self.pl_utils._record_trace(user_id, ActionType.REPOST.value,
                                        action_info, current_time)

            return {"success": True, "post_id": new_post_id}
        except Exception as e:
            return {"success": False, "error": str(e)}

    async def quote_post(self, agent_id: int, quote_message: tuple):
        post_id, quote_content = quote_message
        if self.recsys_type == RecsysType.REDDIT:
            current_time = self.sandbox_clock.time_transfer(
                datetime.now(), self.start_time)
        else:
            current_time = self.sandbox_clock.get_time_step()
        try:
            user_id = agent_id

            # Allow quote a post more than once because the quote content may
            # be different

            post_query = "SELECT content FROM post WHERE post_id = ?"

            post_type_result = self.pl_utils._get_post_type(post_id)
            post_insert_query = (
                "INSERT INTO post (user_id, original_post_id, "
                "content, quote_content, created_at) VALUES (?, ?, ?, ?, ?)")
            update_shares_query = (
                "UPDATE post SET num_shares = num_shares + 1 WHERE post_id = ?"
            )

            if not post_type_result:
                return {"success": False, "error": "Post not found."}
            elif post_type_result['type'] == 'common':
                self.pl_utils._execute_db_command(post_query, (post_id, ))
                post_content = self.db_cursor.fetchone()[0]
                self.pl_utils._execute_db_command(
                    post_insert_query, (user_id, post_id, post_content,
                                        quote_content, current_time),
                    commit=True)
                self.pl_utils._execute_db_command(update_shares_query,
                                                  (post_id, ),
                                                  commit=True)
            elif (post_type_result['type'] == 'repost'
                  or post_type_result['type'] == 'quote'):
                self.pl_utils._execute_db_command(
                    post_query, (post_type_result['root_post_id'], ))
                post_content = self.db_cursor.fetchone()[0]
                self.pl_utils._execute_db_command(
                    post_insert_query,
                    (user_id, post_type_result['root_post_id'], post_content,
                     quote_content, current_time),
                    commit=True)
                self.pl_utils._execute_db_command(
                    update_shares_query, (post_type_result['root_post_id'], ),
                    commit=True)

            new_post_id = self.db_cursor.lastrowid

            action_info = {"quoted_id": post_id, "new_post_id": new_post_id}
            self.pl_utils._record_trace(user_id, ActionType.QUOTE_POST.value,
                                        action_info, current_time)

            return {"success": True, "post_id": new_post_id}
        except Exception as e:
            return {"success": False, "error": str(e)}

    async def like_post(self, agent_id: int, post_id: int):
        if self.recsys_type == RecsysType.REDDIT:
            current_time = self.sandbox_clock.time_transfer(
                datetime.now(), self.start_time)
        else:
            current_time = self.sandbox_clock.get_time_step()
        try:
            post_type_result = self.pl_utils._get_post_type(post_id)
            if post_type_result['type'] == 'repost':
                post_id = post_type_result['root_post_id']
            user_id = agent_id
            # Check if a like record already exists
            like_check_query = ("SELECT * FROM 'like' WHERE post_id = ? AND "
                                "user_id = ?")
            self.pl_utils._execute_db_command(like_check_query,
                                              (post_id, user_id))
            if self.db_cursor.fetchone():
                # Like record already exists
                return {
                    "success": False,
                    "error": "Like record already exists."
                }

            # Check if the post to be liked is self-posted
            if self.allow_self_rating is False:
                check_result = self.pl_utils._check_self_post_rating(
                    post_id, user_id)
                if check_result:
                    return check_result

            # Update the number of likes in the post table
            post_update_query = (
                "UPDATE post SET num_likes = num_likes + 1 WHERE post_id = ?")
            self.pl_utils._execute_db_command(post_update_query, (post_id, ),
                                              commit=True)

            # Add a record in the like table
            like_insert_query = (
                "INSERT INTO 'like' (post_id, user_id, created_at) "
                "VALUES (?, ?, ?)")
            self.pl_utils._execute_db_command(like_insert_query,
                                              (post_id, user_id, current_time),
                                              commit=True)
            # Get the ID of the newly inserted like record
            like_id = self.db_cursor.lastrowid

            # Record the action in the trace table
            # if post has been reposted, record the root post id into trace
            action_info = {"post_id": post_id, "like_id": like_id}
            self.pl_utils._record_trace(user_id, ActionType.LIKE_POST.value,
                                        action_info, current_time)
            return {"success": True, "like_id": like_id}
        except Exception as e:
            return {"success": False, "error": str(e)}

    async def unlike_post(self, agent_id: int, post_id: int):
        try:
            post_type_result = self.pl_utils._get_post_type(post_id)
            if post_type_result['type'] == 'repost':
                post_id = post_type_result['root_post_id']
            user_id = agent_id

            # Check if a like record already exists
            like_check_query = ("SELECT * FROM 'like' WHERE post_id = ? AND "
                                "user_id = ?")
            self.pl_utils._execute_db_command(like_check_query,
                                              (post_id, user_id))
            result = self.db_cursor.fetchone()

            if not result:
                # No like record exists
                return {
                    "success": False,
                    "error": "Like record does not exist."
                }

            # Get the `like_id`
            like_id, _, _, _ = result

            # Update the number of likes in the post table
            post_update_query = (
                "UPDATE post SET num_likes = num_likes - 1 WHERE post_id = ?")
            self.pl_utils._execute_db_command(
                post_update_query,
                (post_id, ),
                commit=True,
            )

            # Delete the record in the like table
            like_delete_query = "DELETE FROM 'like' WHERE like_id = ?"
            self.pl_utils._execute_db_command(
                like_delete_query,
                (like_id, ),
                commit=True,
            )

            # Record the action in the trace table
            action_info = {"post_id": post_id, "like_id": like_id}
            self.pl_utils._record_trace(user_id, ActionType.UNLIKE_POST.value,
                                        action_info)
            return {"success": True, "like_id": like_id}
        except Exception as e:
            return {"success": False, "error": str(e)}

    async def dislike_post(self, agent_id: int, post_id: int):
        if self.recsys_type == RecsysType.REDDIT:
            current_time = self.sandbox_clock.time_transfer(
                datetime.now(), self.start_time)
        else:
            current_time = self.sandbox_clock.get_time_step()
        try:
            post_type_result = self.pl_utils._get_post_type(post_id)
            if post_type_result['type'] == 'repost':
                post_id = post_type_result['root_post_id']
            user_id = agent_id
            # Check if a dislike record already exists
            like_check_query = (
                "SELECT * FROM 'dislike' WHERE post_id = ? AND user_id = ?")
            self.pl_utils._execute_db_command(like_check_query,
                                              (post_id, user_id))
            if self.db_cursor.fetchone():
                # Dislike record already exists
                return {
                    "success": False,
                    "error": "Dislike record already exists."
                }

            # Check if the post to be disliked is self-posted
            if self.allow_self_rating is False:
                check_result = self.pl_utils._check_self_post_rating(
                    post_id, user_id)
                if check_result:
                    return check_result

            # Update the number of dislikes in the post table
            post_update_query = (
                "UPDATE post SET num_dislikes = num_dislikes + 1 WHERE "
                "post_id = ?")
            self.pl_utils._execute_db_command(post_update_query, (post_id, ),
                                              commit=True)

            # Add a record in the dislike table
            dislike_insert_query = (
                "INSERT INTO 'dislike' (post_id, user_id, created_at) "
                "VALUES (?, ?, ?)")
            self.pl_utils._execute_db_command(dislike_insert_query,
                                              (post_id, user_id, current_time),
                                              commit=True)
            # Get the ID of the newly inserted dislike record
            dislike_id = self.db_cursor.lastrowid

            # Record the action in the trace table
            action_info = {"post_id": post_id, "dislike_id": dislike_id}
            self.pl_utils._record_trace(user_id, ActionType.DISLIKE_POST.value,
                                        action_info, current_time)
            return {"success": True, "dislike_id": dislike_id}
        except Exception as e:
            return {"success": False, "error": str(e)}

    async def undo_dislike_post(self, agent_id: int, post_id: int):
        try:
            post_type_result = self.pl_utils._get_post_type(post_id)
            if post_type_result['type'] == 'repost':
                post_id = post_type_result['root_post_id']
            user_id = agent_id

            # Check if a dislike record already exists
            like_check_query = (
                "SELECT * FROM 'dislike' WHERE post_id = ? AND user_id = ?")
            self.pl_utils._execute_db_command(like_check_query,
                                              (post_id, user_id))
            result = self.db_cursor.fetchone()

            if not result:
                # No dislike record exists
                return {
                    "success": False,
                    "error": "Dislike record does not exist."
                }

            # Get the `dislike_id`
            dislike_id, _, _, _ = result

            # Update the number of dislikes in the post table
            post_update_query = (
                "UPDATE post SET num_dislikes = num_dislikes - 1 WHERE "
                "post_id = ?")
            self.pl_utils._execute_db_command(
                post_update_query,
                (post_id, ),
                commit=True,
            )

            # Delete the record in the dislike table
            like_delete_query = "DELETE FROM 'dislike' WHERE dislike_id = ?"
            self.pl_utils._execute_db_command(
                like_delete_query,
                (dislike_id, ),
                commit=True,
            )

            # Record the action in the trace table
            action_info = {"post_id": post_id, "dislike_id": dislike_id}
            self.pl_utils._record_trace(user_id,
                                        ActionType.UNDO_DISLIKE_POST.value,
                                        action_info)
            return {"success": True, "dislike_id": dislike_id}
        except Exception as e:
            return {"success": False, "error": str(e)}

    async def search_posts(self, agent_id: int, query: str):
        try:
            user_id = agent_id
            # Update the SQL query to search by content, post_id, and user_id
            # simultaneously
            sql_query = (
                "SELECT post_id, user_id, original_post_id, content, "
                "quote_content, created_at, num_likes, num_dislikes, "
                "num_shares FROM post WHERE content LIKE ? OR CAST(post_id AS "
                "TEXT) LIKE ? OR CAST(user_id AS TEXT) LIKE ?")
            # Note: CAST is necessary because post_id and user_id are integers,
            # while the search query is a string type
            self.pl_utils._execute_db_command(
                sql_query,
                ("%" + query + "%", "%" + query + "%", "%" + query + "%"),
                commit=True,
            )
            results = self.db_cursor.fetchall()

            # Record the operation in the trace table
            action_info = {"query": query}
            self.pl_utils._record_trace(user_id, ActionType.SEARCH_POSTS.value,
                                        action_info)

            # If no results are found, return a dictionary indicating failure
            if not results:
                return {
                    "success": False,
                    "message": "No posts found matching the query.",
                }
            results_with_comments = self.pl_utils._add_comments_to_posts(
                results)

            return {"success": True, "posts": results_with_comments}
        except Exception as e:
            return {"success": False, "error": str(e)}

    async def search_user(self, agent_id: int, query: str):
        try:
            user_id = agent_id
            sql_query = (
                "SELECT user_id, user_name, name, bio, created_at, "
                "num_followings, num_followers "
                "FROM user "
                "WHERE user_name LIKE ? OR name LIKE ? OR bio LIKE ? OR "
                "CAST(user_id AS TEXT) LIKE ?")
            # Rewrite to use the execute_db_command method
            self.pl_utils._execute_db_command(
                sql_query,
                (
                    "%" + query + "%",
                    "%" + query + "%",
                    "%" + query + "%",
                    "%" + query + "%",
                ),
                commit=True,
            )
            results = self.db_cursor.fetchall()

            # Record the operation in the trace table
            action_info = {"query": query}
            self.pl_utils._record_trace(user_id, ActionType.SEARCH_USER.value,
                                        action_info)

            # If no results are found, return a dict indicating failure
            if not results:
                return {
                    "success": False,
                    "message": "No users found matching the query.",
                }

            # Convert each tuple in results into a dictionary
            users = [{
                "user_id": user_id,
                "user_name": user_name,
                "name": name,
                "bio": bio,
                "created_at": created_at,
                "num_followings": num_followings,
                "num_followers": num_followers,
            } for user_id, user_name, name, bio, created_at, num_followings,
                     num_followers in results]
            return {"success": True, "users": users}
        except Exception as e:
            return {"success": False, "error": str(e)}

    async def follow(self, agent_id: int, followee_id: int):
        if self.recsys_type == RecsysType.REDDIT:
            current_time = self.sandbox_clock.time_transfer(
                datetime.now(), self.start_time)
        else:
            current_time = self.sandbox_clock.get_time_step()
        try:
            user_id = agent_id
            # Check if a follow record already exists
            follow_check_query = ("SELECT * FROM follow WHERE follower_id = ? "
                                  "AND followee_id = ?")
            self.pl_utils._execute_db_command(follow_check_query,
                                              (user_id, followee_id))
            if self.db_cursor.fetchone():
                # Follow record already exists
                return {
                    "success": False,
                    "error": "Follow record already exists."
                }

            # Add a record in the follow table
            follow_insert_query = (
                "INSERT INTO follow (follower_id, followee_id, created_at) "
                "VALUES (?, ?, ?)")
            self.pl_utils._execute_db_command(
                follow_insert_query, (user_id, followee_id, current_time),
                commit=True)
            # Get the ID of the newly inserted follow record
            follow_id = self.db_cursor.lastrowid

            # Update the following field in the user table
            user_update_query1 = (
                "UPDATE user SET num_followings = num_followings + 1 "
                "WHERE user_id = ?")
            self.pl_utils._execute_db_command(user_update_query1, (user_id, ),
                                              commit=True)

            # Update the follower field in the user table
            user_update_query2 = (
                "UPDATE user SET num_followers = num_followers + 1 "
                "WHERE user_id = ?")
            self.pl_utils._execute_db_command(user_update_query2,
                                              (followee_id, ),
                                              commit=True)

            # Record the operation in the trace table
            action_info = {"follow_id": follow_id}
            self.pl_utils._record_trace(user_id, ActionType.FOLLOW.value,
                                        action_info, current_time)
            # twitter_log.info(f"Trace inserted: user_id={user_id}, "
            #                  f"current_time={current_time}, "
            #                  f"action={ActionType.FOLLOW.value}, "
            #                  f"info={action_info}")
            return {"success": True, "follow_id": follow_id}
        except Exception as e:
            return {"success": False, "error": str(e)}

    async def unfollow(self, agent_id: int, followee_id: int):
        try:
            user_id = agent_id
            # Check for the existence of a follow record and get its ID
            follow_check_query = (
                "SELECT follow_id FROM follow WHERE follower_id = ? AND "
                "followee_id = ?")
            self.pl_utils._execute_db_command(follow_check_query,
                                              (user_id, followee_id))
            follow_record = self.db_cursor.fetchone()
            if not follow_record:
                return {
                    "success": False,
                    "error": "Follow record does not exist."
                }
            # Assuming ID is in the first column of the result
            follow_id = follow_record[0]

            # Delete the record in the follow table
            follow_delete_query = "DELETE FROM follow WHERE follow_id = ?"
            self.pl_utils._execute_db_command(follow_delete_query,
                                              (follow_id, ),
                                              commit=True)

            # Update the following field in the user table
            user_update_query1 = (
                "UPDATE user SET num_followings = num_followings - 1 "
                "WHERE user_id = ?")
            self.pl_utils._execute_db_command(user_update_query1, (user_id, ),
                                              commit=True)

            # Update the follower field in the user table
            user_update_query2 = (
                "UPDATE user SET num_followers = num_followers - 1 "
                "WHERE user_id = ?")
            self.pl_utils._execute_db_command(user_update_query2,
                                              (followee_id, ),
                                              commit=True)

            # Record the operation in the trace table
            action_info = {"followee_id": followee_id}
            self.pl_utils._record_trace(user_id, ActionType.UNFOLLOW.value,
                                        action_info)
            return {
                "success": True,
                "follow_id": follow_id,
            }  # Return the ID of the deleted follow record
        except Exception as e:
            return {"success": False, "error": str(e)}

    async def mute(self, agent_id: int, mutee_id: int):
        if self.recsys_type == RecsysType.REDDIT:
            current_time = self.sandbox_clock.time_transfer(
                datetime.now(), self.start_time)
        else:
            current_time = self.sandbox_clock.get_time_step()
        try:
            user_id = agent_id
            # Check if a mute record already exists
            mute_check_query = ("SELECT * FROM mute WHERE muter_id = ? AND "
                                "mutee_id = ?")
            self.pl_utils._execute_db_command(mute_check_query,
                                              (user_id, mutee_id))
            if self.db_cursor.fetchone():
                # Mute record already exists
                return {
                    "success": False,
                    "error": "Mute record already exists."
                }
            # Add a record in the mute table
            mute_insert_query = (
                "INSERT INTO mute (muter_id, mutee_id, created_at) "
                "VALUES (?, ?, ?)")
            self.pl_utils._execute_db_command(
                mute_insert_query, (user_id, mutee_id, current_time),
                commit=True)
            # Get the ID of the newly inserted mute record
            mute_id = self.db_cursor.lastrowid

            # Record the operation in the trace table
            action_info = {"mutee_id": mutee_id}
            self.pl_utils._record_trace(user_id, ActionType.MUTE.value,
                                        action_info, current_time)
            return {"success": True, "mute_id": mute_id}
        except Exception as e:
            return {"success": False, "error": str(e)}

    async def unmute(self, agent_id: int, mutee_id: int):
        try:
            user_id = agent_id
            # Check for the specified mute record and get mute_id
            mute_check_query = (
                "SELECT mute_id FROM mute WHERE muter_id = ? AND mutee_id = ?")
            self.pl_utils._execute_db_command(mute_check_query,
                                              (user_id, mutee_id))
            mute_record = self.db_cursor.fetchone()
            if not mute_record:
                # If no mute record exists
                return {"success": False, "error": "No mute record exists."}
            mute_id = mute_record[0]

            # Delete the specified mute record from the mute table
            mute_delete_query = "DELETE FROM mute WHERE mute_id = ?"
            self.pl_utils._execute_db_command(mute_delete_query, (mute_id, ),
                                              commit=True)

            # Record the unmute operation in the trace table
            action_info = {"mutee_id": mutee_id}
            self.pl_utils._record_trace(user_id, ActionType.UNMUTE.value,
                                        action_info)
            return {"success": True, "mute_id": mute_id}
        except Exception as e:
            return {"success": False, "error": str(e)}

    async def trend(self, agent_id: int):
        """
        Get the top K trending posts in the last num_days days.
        """
        if self.recsys_type == RecsysType.REDDIT:
            current_time = self.sandbox_clock.time_transfer(
                datetime.now(), self.start_time)
        else:
            current_time = self.sandbox_clock.get_time_step()
        try:
            user_id = agent_id
            # Calculate the start time for the search
            if self.recsys_type == RecsysType.REDDIT:
                start_time = current_time - timedelta(days=self.trend_num_days)
            else:
                start_time = int(current_time) - self.trend_num_days * 24 * 60

            # Build the SQL query
            sql_query = """
                SELECT post_id, user_id, original_post_id, content,
                quote_content, created_at, num_likes, num_dislikes,
                num_shares FROM post
                WHERE created_at >= ?
                ORDER BY num_likes DESC
                LIMIT ?
            """
            # Execute the database query
            self.pl_utils._execute_db_command(sql_query,
                                              (start_time, self.trend_top_k),
                                              commit=True)
            results = self.db_cursor.fetchall()

            # If no results were found, return a dictionary indicating failure
            if not results:
                return {
                    "success": False,
                    "message": "No trending posts in the specified period.",
                }
            results_with_comments = self.pl_utils._add_comments_to_posts(
                results)

            action_info = {"posts": results_with_comments}
            self.pl_utils._record_trace(user_id, ActionType.TREND.value,
                                        action_info, current_time)

            return {"success": True, "posts": results_with_comments}
        except Exception as e:
            return {"success": False, "error": str(e)}

    async def create_comment(self, agent_id: int, comment_message: tuple):
        post_id, content = comment_message
        if self.recsys_type == RecsysType.REDDIT:
            current_time = self.sandbox_clock.time_transfer(
                datetime.now(), self.start_time)
        else:
            current_time = self.sandbox_clock.get_time_step()
        try:
            post_type_result = self.pl_utils._get_post_type(post_id)
            if post_type_result['type'] == 'repost':
                post_id = post_type_result['root_post_id']
            user_id = agent_id

            # Insert the comment record
            comment_insert_query = (
                "INSERT INTO comment (post_id, user_id, content, created_at) "
                "VALUES (?, ?, ?, ?)")
            self.pl_utils._execute_db_command(
                comment_insert_query,
                (post_id, user_id, content, current_time),
                commit=True,
            )
            comment_id = self.db_cursor.lastrowid

            # Prepare information for the trace record
            action_info = {"content": content, "comment_id": comment_id}
            self.pl_utils._record_trace(user_id,
                                        ActionType.CREATE_COMMENT.value,
                                        action_info, current_time)

            return {"success": True, "comment_id": comment_id}
        except Exception as e:
            return {"success": False, "error": str(e)}

    async def like_comment(self, agent_id: int, comment_id: int):
        if self.recsys_type == RecsysType.REDDIT:
            current_time = self.sandbox_clock.time_transfer(
                datetime.now(), self.start_time)
        else:
            current_time = self.sandbox_clock.get_time_step()
        try:
            user_id = agent_id

            # Check if a like record already exists
            like_check_query = (
                "SELECT * FROM comment_like WHERE comment_id = ? AND "
                "user_id = ?")
            self.pl_utils._execute_db_command(like_check_query,
                                              (comment_id, user_id))
            if self.db_cursor.fetchone():
                # Like record already exists
                return {
                    "success": False,
                    "error": "Comment like record already exists.",
                }

            # Check if the comment to be liked was posted by oneself
            if self.allow_self_rating is False:
                check_result = self.pl_utils._check_self_comment_rating(
                    comment_id, user_id)
                if check_result:
                    return check_result

            # Update the number of likes in the comment table
            comment_update_query = (
                "UPDATE comment SET num_likes = num_likes + 1 WHERE "
                "comment_id = ?")
            self.pl_utils._execute_db_command(comment_update_query,
                                              (comment_id, ),
                                              commit=True)

            # Add a record in the comment_like table
            like_insert_query = (
                "INSERT INTO comment_like (comment_id, user_id, created_at) "
                "VALUES (?, ?, ?)")
            self.pl_utils._execute_db_command(
                like_insert_query, (comment_id, user_id, current_time),
                commit=True)
            # Get the ID of the newly inserted like record
            comment_like_id = self.db_cursor.lastrowid

            # Record the operation in the trace table
            action_info = {
                "comment_id": comment_id,
                "comment_like_id": comment_like_id
            }
            self.pl_utils._record_trace(user_id, ActionType.LIKE_COMMENT.value,
                                        action_info, current_time)
            return {"success": True, "comment_like_id": comment_like_id}
        except Exception as e:
            return {"success": False, "error": str(e)}

    async def unlike_comment(self, agent_id: int, comment_id: int):
        try:
            user_id = agent_id

            # Check if a like record already exists
            like_check_query = (
                "SELECT * FROM comment_like WHERE comment_id = ? AND "
                "user_id = ?")
            self.pl_utils._execute_db_command(like_check_query,
                                              (comment_id, user_id))
            result = self.db_cursor.fetchone()

            if not result:
                # No like record exists
                return {
                    "success": False,
                    "error": "Comment like record does not exist.",
                }
            # Get the `comment_like_id`
            comment_like_id = result[0]

            # Update the number of likes in the comment table
            comment_update_query = (
                "UPDATE comment SET num_likes = num_likes - 1 WHERE "
                "comment_id = ?")
            self.pl_utils._execute_db_command(
                comment_update_query,
                (comment_id, ),
                commit=True,
            )
            # Delete the record in the comment_like table
            like_delete_query = ("DELETE FROM comment_like WHERE "
                                 "comment_like_id = ?")
            self.pl_utils._execute_db_command(
                like_delete_query,
                (comment_like_id, ),
                commit=True,
            )
            # Record the operation in the trace table
            action_info = {
                "comment_id": comment_id,
                "comment_like_id": comment_like_id
            }
            self.pl_utils._record_trace(user_id,
                                        ActionType.UNLIKE_COMMENT.value,
                                        action_info)
            return {"success": True, "comment_like_id": comment_like_id}
        except Exception as e:
            return {"success": False, "error": str(e)}

    async def dislike_comment(self, agent_id: int, comment_id: int):
        if self.recsys_type == RecsysType.REDDIT:
            current_time = self.sandbox_clock.time_transfer(
                datetime.now(), self.start_time)
        else:
            current_time = self.sandbox_clock.get_time_step()
        try:
            user_id = agent_id

            # Check if a dislike record already exists
            dislike_check_query = (
                "SELECT * FROM comment_dislike WHERE comment_id = ? AND "
                "user_id = ?")
            self.pl_utils._execute_db_command(dislike_check_query,
                                              (comment_id, user_id))
            if self.db_cursor.fetchone():
                # Dislike record already exists
                return {
                    "success": False,
                    "error": "Comment dislike record already exists.",
                }

            # Check if the comment to be disliked was posted by oneself
            if self.allow_self_rating is False:
                check_result = self.pl_utils._check_self_comment_rating(
                    comment_id, user_id)
                if check_result:
                    return check_result

            # Update the number of dislikes in the comment table
            comment_update_query = (
                "UPDATE comment SET num_dislikes = num_dislikes + 1 WHERE "
                "comment_id = ?")
            self.pl_utils._execute_db_command(comment_update_query,
                                              (comment_id, ),
                                              commit=True)

            # Add a record in the comment_dislike table
            dislike_insert_query = (
                "INSERT INTO comment_dislike (comment_id, user_id, "
                "created_at) VALUES (?, ?, ?)")
            self.pl_utils._execute_db_command(
                dislike_insert_query, (comment_id, user_id, current_time),
                commit=True)
            # Get the ID of the newly inserted dislike record
            comment_dislike_id = (self.db_cursor.lastrowid)

            # Record the operation in the trace table
            action_info = {
                "comment_id": comment_id,
                "comment_dislike_id": comment_dislike_id,
            }
            self.pl_utils._record_trace(user_id,
                                        ActionType.DISLIKE_COMMENT.value,
                                        action_info, current_time)
            return {"success": True, "comment_dislike_id": comment_dislike_id}
        except Exception as e:
            return {"success": False, "error": str(e)}

    async def undo_dislike_comment(self, agent_id: int, comment_id: int):
        if self.recsys_type == RecsysType.REDDIT:
            current_time = self.sandbox_clock.time_transfer(
                datetime.now(), self.start_time)
        else:
            current_time = self.sandbox_clock.get_time_step()
        try:
            user_id = agent_id

            # Check if a dislike record already exists
            dislike_check_query = (
                "SELECT comment_dislike_id FROM comment_dislike WHERE "
                "comment_id = ? AND user_id = ?")
            self.pl_utils._execute_db_command(dislike_check_query,
                                              (comment_id, user_id))
            dislike_record = self.db_cursor.fetchone()
            if not dislike_record:
                # No dislike record exists
                return {
                    "success": False,
                    "error": "Comment dislike record does not exist.",
                }
            comment_dislike_id = dislike_record[0]

            # Delete the record from the comment_dislike table
            dislike_delete_query = (
                "DELETE FROM comment_dislike WHERE comment_id = ? AND "
                "user_id = ?")
            self.pl_utils._execute_db_command(dislike_delete_query,
                                              (comment_id, user_id),
                                              commit=True)

            # Update the number of dislikes in the comment table
            comment_update_query = (
                "UPDATE comment SET num_dislikes = num_dislikes - 1 WHERE "
                "comment_id = ?")
            self.pl_utils._execute_db_command(comment_update_query,
                                              (comment_id, ),
                                              commit=True)

            # Record the operation in the trace table
            action_info = {
                "comment_id": comment_id,
                "comment_dislike_id": comment_dislike_id,
            }
            self.pl_utils._record_trace(user_id,
                                        ActionType.UNDO_DISLIKE_COMMENT.value,
                                        action_info, current_time)
            return {"success": True, "comment_dislike_id": comment_dislike_id}
        except Exception as e:
            return {"success": False, "error": str(e)}

    async def do_nothing(self, agent_id: int):
        if self.recsys_type == RecsysType.REDDIT:
            current_time = self.sandbox_clock.time_transfer(
                datetime.now(), self.start_time)
        else:
            current_time = self.sandbox_clock.get_time_step()
        try:
            user_id = agent_id

            action_info = {}
            self.pl_utils._record_trace(user_id, ActionType.DO_NOTHING.value,
                                        action_info, current_time)
            return {"success": True}
        except Exception as e:
            return {"success": False, "error": str(e)}

    async def interview(self, agent_id: int, interview_data):
        """Interview an agent with the given prompt and record the response.

        Args:
            agent_id (int): The ID of the agent being interviewed.
            interview_data: Either a string (prompt only) or dict with prompt
                and response.

        Returns:
            dict: A dictionary with success status.
        """
        if self.recsys_type == RecsysType.REDDIT:
            current_time = self.sandbox_clock.time_transfer(
                datetime.now(), self.start_time)
        else:
            current_time = self.sandbox_clock.get_time_step()
        try:
            user_id = agent_id

            # Handle both old format (string prompt) and new format
            # (dict with prompt + response)
            if isinstance(interview_data, str):
                # Old format: just the prompt
                prompt = interview_data
                response = None
                interview_id = f"{current_time}_{user_id}"
                action_info = {"prompt": prompt, "interview_id": interview_id}
            else:
                # New format: dict with prompt and response
                prompt = interview_data.get("prompt", "")
                response = interview_data.get("response", "")
                interview_id = f"{current_time}_{user_id}"
                action_info = {
                    "prompt": prompt,
                    "response": response,
                    "interview_id": interview_id
                }

            # Record the interview in the trace table
            self.pl_utils._record_trace(user_id, ActionType.INTERVIEW.value,
                                        action_info, current_time)

            return {"success": True, "interview_id": interview_id}
        except Exception as e:
            return {"success": False, "error": str(e)}

<<<<<<< HEAD
    async def report_post(self, agent_id: int, report_message: tuple):
        post_id, report_reason = report_message
=======
    async def send_to_group(self, agent_id: int, message: tuple):
        group_id, content = message
>>>>>>> eee530a7
        if self.recsys_type == RecsysType.REDDIT:
            current_time = self.sandbox_clock.time_transfer(
                datetime.now(), self.start_time)
        else:
            current_time = self.sandbox_clock.get_time_step()
        try:
            user_id = agent_id
<<<<<<< HEAD
            post_type_result = self.pl_utils._get_post_type(post_id)

            # Check if a report record already exists
            check_report_query = (
                "SELECT * FROM report WHERE user_id = ? AND post_id = ?")
            self.pl_utils._execute_db_command(check_report_query,
                                              (user_id, post_id))
            if self.db_cursor.fetchone():
                return {
                    "success": False,
                    "error": "Report record already exists."
                }

            if not post_type_result:
                return {"success": False, "error": "Post not found."}

            # Update the number of reports in the post table
            update_reports_query = (
                "UPDATE post SET num_reports = num_reports + 1 WHERE "
                "post_id = ?")
            self.pl_utils._execute_db_command(update_reports_query,
                                              (post_id, ),
                                              commit=True)

            # Add a report in the report table
            report_insert_query = (
                "INSERT INTO report (post_id, user_id, report_reason, "
                "created_at) VALUES (?, ?, ?, ?)")
            self.pl_utils._execute_db_command(
                report_insert_query,
                (post_id, user_id, report_reason, current_time),
                commit=True)

            # Get the ID of the newly inserted report record
            report_id = self.db_cursor.lastrowid

            # Record the action in the trace table
            action_info = {"post_id": post_id, "report_id": report_id}
            self.pl_utils._record_trace(user_id, ActionType.REPORT_POST.value,
                                        action_info, current_time)

            return {"success": True, "report_id": report_id}
=======

            # check if user is a member of the group
            check_query = ("SELECT * FROM group_members WHERE group_id = ? "
                           "AND agent_id = ?")
            self.pl_utils._execute_db_command(check_query, (group_id, user_id))
            if not self.db_cursor.fetchone():
                return {
                    "success": False,
                    "error": "User is not a member of this group.",
                }

            # Insert the message into the group_messages table
            insert_query = """
                INSERT INTO group_messages
                (group_id, sender_id, content, sent_at)
                VALUES (?, ?, ?, ?)
            """
            self.pl_utils._execute_db_command(
                insert_query, (group_id, user_id, content, current_time),
                commit=True)
            message_id = self.db_cursor.lastrowid

            # get the group members
            members_query = ("SELECT agent_id FROM group_members WHERE "
                             "group_id = ? AND agent_id != ?")
            self.pl_utils._execute_db_command(members_query,
                                              (group_id, user_id))
            members = [row[0] for row in self.db_cursor.fetchall()]
            action_info = {
                "group_id": group_id,
                "message_id": message_id,
                "content": content,
            }
            self.pl_utils._record_trace(user_id,
                                        ActionType.SEND_TO_GROUP.value,
                                        action_info, current_time)

            return {"success": True, "message_id": message_id, "to": members}
        except Exception as e:
            return {"success": False, "error": str(e)}

    async def create_group(self, agent_id: int, group_name: str):
        if self.recsys_type == RecsysType.REDDIT:
            current_time = self.sandbox_clock.time_transfer(
                datetime.now(), self.start_time)
        else:
            current_time = self.sandbox_clock.get_time_step()
        try:
            user_id = agent_id

            # insert the group into the groups table
            insert_query = """
                INSERT INTO chat_group (name, created_at) VALUES (?, ?)
            """
            self.pl_utils._execute_db_command(insert_query,
                                              (group_name, current_time),
                                              commit=True)
            group_id = self.db_cursor.lastrowid

            # insert the user as a member of the group
            join_query = """
                INSERT INTO group_members (group_id, agent_id, joined_at)
                VALUES (?, ?, ?)
            """
            self.pl_utils._execute_db_command(
                join_query, (group_id, user_id, current_time), commit=True)

            action_info = {"group_id": group_id, "group_name": group_name}
            self.pl_utils._record_trace(user_id, ActionType.CREATE_GROUP.value,
                                        action_info, current_time)

            return {"success": True, "group_id": group_id}
        except Exception as e:
            return {"success": False, "error": str(e)}

    async def join_group(self, agent_id: int, group_id: int):
        if self.recsys_type == RecsysType.REDDIT:
            current_time = self.sandbox_clock.time_transfer(
                datetime.now(), self.start_time)
        else:
            current_time = self.sandbox_clock.get_time_step()
        try:
            user_id = agent_id

            # check if group exists
            check_group_query = """SELECT * FROM chat_group
                WHERE group_id = ?"""
            self.pl_utils._execute_db_command(check_group_query, (group_id, ))
            if not self.db_cursor.fetchone():
                return {"success": False, "error": "Group does not exist."}

            # check if user is already in the group
            check_member_query = (
                "SELECT * FROM group_members WHERE group_id = ? "
                "AND agent_id = ?")
            self.pl_utils._execute_db_command(check_member_query,
                                              (group_id, user_id))
            if self.db_cursor.fetchone():
                return {
                    "success": False,
                    "error": "User is already in the group."
                }

            # join the group
            join_query = """
                INSERT INTO group_members
                (group_id, agent_id, joined_at) VALUES (?, ?, ?)
            """
            self.pl_utils._execute_db_command(
                join_query, (group_id, user_id, current_time), commit=True)

            action_info = {"group_id": group_id}
            self.pl_utils._record_trace(user_id, ActionType.JOIN_GROUP.value,
                                        action_info, current_time)

            return {"success": True}
        except Exception as e:
            return {"success": False, "error": str(e)}

    async def leave_group(self, agent_id: int, group_id: int):
        try:
            user_id = agent_id

            # check if user is a member of the group
            check_query = ("SELECT * FROM group_members "
                           "WHERE group_id = ? AND agent_id = ?")
            self.pl_utils._execute_db_command(check_query, (group_id, user_id))
            if not self.db_cursor.fetchone():
                return {
                    "success": False,
                    "error": "User is not a member of this group."
                }

            # delete the member record
            delete_query = ("DELETE FROM group_members "
                            "WHERE group_id = ? AND agent_id = ?")
            self.pl_utils._execute_db_command(delete_query,
                                              (group_id, user_id),
                                              commit=True)

            action_info = {"group_id": group_id}
            self.pl_utils._record_trace(user_id, ActionType.LEAVE_GROUP.value,
                                        action_info)

            return {"success": True}
        except Exception as e:
            return {"success": False, "error": str(e)}

    async def listen_from_group(self, agent_id: int):
        try:
            # get all groups Dict[group_id, group_name]
            query = """ SELECT * FROM chat_group """
            self.pl_utils._execute_db_command(query)
            all_groups = {}
            for row in self.db_cursor.fetchall():
                all_groups[row[0]] = row[1]

            # get all groups that the user is a member of
            in_query = """
                SELECT group_id FROM group_members WHERE agent_id = ?
            """
            self.pl_utils._execute_db_command(in_query, (agent_id, ))
            joined_group_ids = [row[0] for row in self.db_cursor.fetchall()]

            # get all messages from those groups, Dict[group_id, [messages]]
            messages = {}
            for group_id in joined_group_ids:
                select_query = """
                    SELECT message_id, content, sender_id,
                    sent_at FROM group_messages WHERE group_id = ?
                """
                self.pl_utils._execute_db_command(select_query, (group_id, ))
                messages[group_id] = [{
                    "message_id": row[0],
                    "content": row[1],
                    "sender_id": row[2],
                    "sent_at": row[3],
                } for row in self.db_cursor.fetchall()]

            return {
                "success": True,
                "all_groups": all_groups,
                "joined_groups": joined_group_ids,
                "messages": messages
            }
>>>>>>> eee530a7
        except Exception as e:
            return {"success": False, "error": str(e)}<|MERGE_RESOLUTION|>--- conflicted
+++ resolved
@@ -1391,21 +1391,15 @@
         except Exception as e:
             return {"success": False, "error": str(e)}
 
-<<<<<<< HEAD
     async def report_post(self, agent_id: int, report_message: tuple):
         post_id, report_reason = report_message
-=======
-    async def send_to_group(self, agent_id: int, message: tuple):
-        group_id, content = message
->>>>>>> eee530a7
-        if self.recsys_type == RecsysType.REDDIT:
-            current_time = self.sandbox_clock.time_transfer(
-                datetime.now(), self.start_time)
-        else:
-            current_time = self.sandbox_clock.get_time_step()
-        try:
-            user_id = agent_id
-<<<<<<< HEAD
+        if self.recsys_type == RecsysType.REDDIT:
+            current_time = self.sandbox_clock.time_transfer(
+                datetime.now(), self.start_time)
+        else:
+            current_time = self.sandbox_clock.get_time_step()
+        try:
+            user_id = agent_id
             post_type_result = self.pl_utils._get_post_type(post_id)
 
             # Check if a report record already exists
@@ -1448,8 +1442,16 @@
                                         action_info, current_time)
 
             return {"success": True, "report_id": report_id}
-=======
-
+
+    async def send_to_group(self, agent_id: int, message: tuple):
+        group_id, content = message
+        if self.recsys_type == RecsysType.REDDIT:
+            current_time = self.sandbox_clock.time_transfer(
+                datetime.now(), self.start_time)
+        else:
+            current_time = self.sandbox_clock.get_time_step()
+        try:
+            user_id = agent_id
             # check if user is a member of the group
             check_query = ("SELECT * FROM group_members WHERE group_id = ? "
                            "AND agent_id = ?")
@@ -1634,6 +1636,5 @@
                 "joined_groups": joined_group_ids,
                 "messages": messages
             }
->>>>>>> eee530a7
         except Exception as e:
             return {"success": False, "error": str(e)}