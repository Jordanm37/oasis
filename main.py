--- conflicted
+++ resolved
@@ -7,12 +7,7 @@
 
 
 async def running():
-<<<<<<< HEAD
-    
-    test_db_filepath = "./db/test.db"
-=======
     test_db_filepath = "./data/mock_twitter.db"
->>>>>>> 36ef8777
 
     channel = Twitter_Channel()
     infra = Twitter(test_db_filepath, channel)
